# Copyright 2016 WebAssembly Community Group participants
#
# Licensed under the Apache License, Version 2.0 (the "License");
# you may not use this file except in compliance with the License.
# You may obtain a copy of the License at
#
#     http://www.apache.org/licenses/LICENSE-2.0
#
# Unless required by applicable law or agreed to in writing, software
# distributed under the License is distributed on an "AS IS" BASIS,
# WITHOUT WARRANTIES OR CONDITIONS OF ANY KIND, either express or implied.
# See the License for the specific language governing permissions and
# limitations under the License.

import filecmp
import os
import shutil
import subprocess
import sys
import tempfile


def _open_archive(tarfile, tmp_dir):
    with tempfile.TemporaryFile(mode='w+') as f:
        try:
            subprocess.check_call(['tar', '-xvf', tarfile], cwd=tmp_dir, stdout=f)
        except Exception:
            f.seek(0)
            sys.stderr.write(f.read())
            raise
    return os.listdir(tmp_dir)


def _files_same(dir1, dir2, basenames):
    diff = filecmp.cmpfiles(dir1, dir2, basenames)
    return 0 == len(diff[1] + diff[2])


def _dirs_same(dir1, dir2, basenames):
    for d in basenames:
        left = os.path.join(dir1, d)
        right = os.path.join(dir2, d)
        if not (os.path.isdir(left) and os.path.isdir(right)):
            return False
        diff = filecmp.dircmp(right, right)
        if 0 != len(diff.left_only + diff.right_only + diff.diff_files +
                    diff.common_funny + diff.funny_files):
            return False
    return True


def _move_files(dirfrom, dirto, basenames):
    for f in basenames:
        from_file = os.path.join(dirfrom, f)
        to_file = os.path.join(dirto, f)
        if os.path.isfile(to_file):
            os.path.remove(to_file)
        shutil.move(from_file, to_file)


def _move_dirs(dirfrom, dirto, basenames):
    for d in basenames:
        from_dir = os.path.join(dirfrom, d)
        to_dir = os.path.join(dirto, d)
        if os.path.isdir(to_dir):
            shutil.rmtree(to_dir)
        shutil.move(from_dir, to_dir)


def untar(tarfile, outdir):
    """Returns True if untar content differs from pre-existing outdir content."""
    tmpdir = tempfile.mkdtemp()
    try:
        untared = _open_archive(tarfile, tmpdir)
        files = [f for f in untared if os.path.isfile(os.path.join(tmpdir, f))]
        dirs = [d for d in untared if os.path.isdir(os.path.join(tmpdir, d))]
        assert len(files) + len(dirs) == len(untared), 'Only files and directories'
        if _files_same(tmpdir, outdir, files) and _dirs_same(tmpdir, outdir, dirs):
            # Nothing new or different in the tarfile.
            return False
        # Some or all of the files / directories are new.
        _move_files(tmpdir, outdir, files)
        _move_dirs(tmpdir, outdir, dirs)
        return True
    finally:
        if os.path.isdir(tmpdir):
            shutil.rmtree(tmpdir)


def split_wast(wastFile):
    # if it's a binary, leave it as is, we can't split it
    wast = None
    if not wastFile.endswith('.wasm'):
        try:
            wast = open(wastFile, 'r').read()
        except Exception:
            pass

    if not wast:
        return ((open(wastFile, 'rb').read(), []),)

    # .wast files can contain multiple modules, and assertions for each one.
    # this splits out a wast into [(module, assertions), ..]
    # we ignore module invalidity tests here.
    ret = []

    def to_end(j):
        depth = 1
        while depth > 0 and j < len(wast):
            if wast[j] == '"':
                while 1:
                    j = wast.find('"', j + 1)
                    if wast[j - 1] == '\\':
                        continue
                    break
                assert j > 0
            elif wast[j] == '(':
                depth += 1
            elif wast[j] == ')':
                depth -= 1
            elif wast[j] == ';' and wast[j + 1] == ';':
                j = wast.find('\n', j)
            j += 1
        return j

    i = 0
    while i >= 0:
        start = wast.find('(', i)
        if start >= 0 and wast[start + 1] == ';':
            # block comment
            i = wast.find(';)', start + 2)
            assert i > 0, wast[start:]
            i += 2
            continue
        skip = wast.find(';', i)
        if skip >= 0 and skip < start and skip + 1 < len(wast):
            if wast[skip + 1] == ';':
                i = wast.find('\n', i) + 1
                continue
        if start < 0:
            break
        i = to_end(start + 1)
        chunk = wast[start:i]
        if chunk.startswith('(module'):
            ret += [(chunk, [])]
        elif chunk.startswith('(assert_invalid'):
            continue
        elif chunk.startswith(('(assert', '(invoke')):
            # ret may be empty if there are some asserts before the first
<<<<<<< HEAD
            # module
            if ret:
                ret[-1][1].append(chunk)
=======
            # module. in that case these are asserts *without* a module, which
            # are valid (they may check something that doesn't refer to a module
            # in any way).
            if not ret:
                ret += [(None, [])]
            ret[-1][1].append(chunk)
>>>>>>> a0f643a3
    return ret


# write a split wast from split_wast. the wast may be binary if the original
# file was binary
def write_wast(filename, wast, asserts=[]):
    if type(wast) == bytes:
        assert not asserts
        with open(filename, 'wb') as o:
            o.write(wast)
    else:
        with open(filename, 'w') as o:
            o.write(wast + '\n'.join(asserts))


def run_command(cmd, expected_status=0, stderr=None,
                expected_err=None, err_contains=False, err_ignore=None):
    if expected_err is not None:
        assert stderr == subprocess.PIPE or stderr is None,\
            "Can't redirect stderr if using expected_err"
        stderr = subprocess.PIPE
    print('executing: ', ' '.join(cmd))
    proc = subprocess.Popen(cmd, stdout=subprocess.PIPE, stderr=stderr, universal_newlines=True, encoding='UTF-8')
    out, err = proc.communicate()
    code = proc.returncode
    if expected_status is not None and code != expected_status:
        raise Exception(('run_command failed (%s)' % code, out + str(err or '')))
    if expected_err is not None:
        if err_ignore is not None:
            err = "\n".join([line for line in err.split('\n') if err_ignore not in line])
        err_correct = expected_err in err if err_contains else expected_err == err
        if not err_correct:
            raise Exception(('run_command unexpected stderr',
                             "expected '%s', actual '%s'" % (expected_err, err)))
    return out


def node_has_webassembly(cmd):
    cmd = [cmd, '-e', 'process.stdout.write(typeof WebAssembly)']
    return run_command(cmd) == 'object'


def js_test_wrap():
    # common wrapper code for JS tests, waiting for binaryen.js to become ready
    # and providing common utility used by all tests:
    return '''
        binaryen.ready.then(function() {
            function assert(x) { if (!x) throw Error('Test assertion failed'); }
            %TEST%
        });
    '''<|MERGE_RESOLUTION|>--- conflicted
+++ resolved
@@ -147,18 +147,12 @@
             continue
         elif chunk.startswith(('(assert', '(invoke')):
             # ret may be empty if there are some asserts before the first
-<<<<<<< HEAD
-            # module
-            if ret:
-                ret[-1][1].append(chunk)
-=======
             # module. in that case these are asserts *without* a module, which
             # are valid (they may check something that doesn't refer to a module
             # in any way).
             if not ret:
                 ret += [(None, [])]
             ret[-1][1].append(chunk)
->>>>>>> a0f643a3
     return ret
 
 
