/*
 * Copyright 2017 WebAssembly Community Group participants
 *
 * Licensed under the Apache License, Version 2.0 (the "License");
 * you may not use this file except in compliance with the License.
 * You may obtain a copy of the License at
 *
 *     http://www.apache.org/licenses/LICENSE-2.0
 *
 * Unless required by applicable law or agreed to in writing, software
 * distributed under the License is distributed on an "AS IS" BASIS,
 * WITHOUT WARRANTIES OR CONDITIONS OF ANY KIND, either express or implied.
 * See the License for the specific language governing permissions and
 * limitations under the License.
 */

//
// Computes liveness information for locals.
//

#ifndef liveness_traversal_h
#define liveness_traversal_h

#include "support/sorted_vector.h"
#include "wasm.h"
#include "wasm-builder.h"
#include "wasm-traversal.h"
#include "cfg-traversal.h"
#include "ir/utils.h"

namespace wasm {

// A set of locals. This is optimized for comparisons,
// mergings, and iteration on elements, assuming that there
// may be a great many potential elements but actual sets
// may be fairly small. Specifically, we use a sorted
// vector.
typedef SortedVector LocalSet;

// A liveness-relevant action. Supports a get, a set, or an
// "other" which can be used for other purposes, to mark
// their position in a block
struct LivenessAction {
  enum What {
    Get = 0,
    Set = 1,
    Other = 2
  };
  What what;
  Index index; // the local index read or written
  Expression** origin; // the origin
  bool effective; // whether a store is actually effective, i.e., may be read

  LivenessAction(What what, Index index, Expression** origin) : what(what), index(index), origin(origin), effective(false) {
    assert(what != Other);
    if (what == Get) assert((*origin)->is<GetLocal>());
    if (what == Set) assert((*origin)->is<SetLocal>());
  }
  LivenessAction(Expression** origin) : what(Other), origin(origin) {}

  bool isGet() { return what == Get; }
  bool isSet() { return what == Set; }
  bool isOther() { return what == Other; }

  // Helper to remove a set that is a copy we know is not needed. This
  // updates both the IR and the action.
  void removeCopy() {
    auto* set = (*origin)->cast<SetLocal>();
    if (set->isTee()) {
      *origin = set->value->cast<GetLocal>();
    } else {
      ExpressionManipulator::nop(set);
    }
    // Mark as an other: even if we turned the origin into a get,
    // we already have another Action for that get, that properly
    // represents it.
    what = Other;
  }
};

// information about liveness in a basic block
struct Liveness {
  LocalSet start, end; // live locals at the start and end
  std::vector<LivenessAction> actions; // actions occurring in this block

#if LIVENESS_DEBUG
  void dump(Function* func) {
    if (actions.empty()) return;
    std::cout << "    actions:\n";
    for (auto& action : actions) {
      std::cout << "      " << (action.isGet() ? "get" : (action.isSet() ? "set" : "other")) << " " << func->getLocalName(action.index) << "\n";
    }
  }
#endif // LIVENESS_DEBUG
};

template<typename SubType, typename VisitorType>
struct LivenessWalker : public CFGWalker<SubType, VisitorType, Liveness> {
  typedef typename CFGWalker<SubType, VisitorType, Liveness>::BasicBlock BasicBlock;

  Index numLocals;
  std::unordered_set<BasicBlock*> liveBlocks;
  std::vector<uint8_t> copies; // canonicalized - accesses should check (low, high) TODO: use a map for high N, as this tends to be sparse? or don't look at copies at all for big N?
  std::vector<Index> totalCopies; // total # of copies for each local, with all others

  // cfg traversal work

  static void doVisitGetLocal(SubType* self, Expression** currp) {
    auto* curr = (*currp)->cast<GetLocal>();
     // if in unreachable code, ignore
    if (!self->currBasicBlock) {
      *currp = Builder(*self->getModule()).replaceWithIdenticalType(curr);
      return;
    }
    self->currBasicBlock->contents.actions.emplace_back(LivenessAction::Get, curr->index, currp);
  }

  static void doVisitSetLocal(SubType* self, Expression** currp) {
    auto* curr = (*currp)->cast<SetLocal>();
    // if in unreachable code, we don't need the tee (but might need the value, if it has side effects)
    if (!self->currBasicBlock) {
      if (curr->isTee()) {
        *currp = curr->value;
      } else {
        *currp = Builder(*self->getModule()).makeDrop(curr->value);
      }
      return;
    }
    self->currBasicBlock->contents.actions.emplace_back(LivenessAction::Set, curr->index, currp);
<<<<<<< HEAD
    // if this is a copy, note it
    auto copiedIndex = self->getCopiedIndex(curr->value);
    if (copiedIndex != InvalidIndex) {
      // add 2 units, so that backedge prioritization can decide ties, but not much more
      self->addCopy(curr->index, copiedIndex);
      self->addCopy(curr->index, copiedIndex);
    }
  }

  // A simple copy is a set of a get, or of a tee. A more interesting copy
  // is a set of an if with a value, where one side a get. That can happen
  // when we create an if value in simplify-locals.
  // We just consider the first copy we find - there may be more than one.
  // TODO: recurse into block return values?
  Index getCopiedIndex(Expression* value) {
    if (auto* get = value->dynCast<GetLocal>()) {
      return get->index;
    } else if (auto* set = value->dynCast<SetLocal>()) {
      return set->index;
    } else if (auto* iff = value->dynCast<If>()) {
      if (isConcreteType(iff->type)) {
        auto ret = getCopiedIndex(iff->ifTrue);
        if (ret != InvalidIndex) return ret;
        ret = getCopiedIndex(iff->ifFalse);
        if (ret != InvalidIndex) return ret;
      }
    }
    return InvalidIndex;
=======
>>>>>>> a6384dac
  }

  static const Index InvalidIndex = -1;

  // main entry point

  void doWalkFunction(Function* func) {
    numLocals = func->getNumLocals();
    copies.resize(numLocals * numLocals);
    std::fill(copies.begin(), copies.end(), 0);
    totalCopies.resize(numLocals);
    std::fill(totalCopies.begin(), totalCopies.end(), 0);
    // create the CFG by walking the IR
    CFGWalker<SubType, VisitorType, Liveness>::doWalkFunction(func);
    // ignore links to dead blocks, so they don't confuse us and we can see their stores are all ineffective
    liveBlocks = CFGWalker<SubType, VisitorType, Liveness>::findLiveBlocks();
    CFGWalker<SubType, VisitorType, Liveness>::unlinkDeadBlocks(liveBlocks);
    // flow liveness across blocks
    flowLiveness();
  }

  void flowLiveness() {
    // keep working while stuff is flowing
    std::unordered_set<BasicBlock*> queue;
    for (auto& curr : CFGWalker<SubType, VisitorType, Liveness>::basicBlocks) {
      if (liveBlocks.count(curr.get()) == 0) continue; // ignore dead blocks
      queue.insert(curr.get());
      // do the first scan through the block, starting with nothing live at the end, and updating the liveness at the start
      scanLivenessThroughActions(curr->contents.actions, curr->contents.start);
    }
    // at every point in time, we assume we already noted interferences between things already known alive at the end, and scanned back through the block using that
    while (queue.size() > 0) {
      auto iter = queue.begin();
      auto* curr = *iter;
      queue.erase(iter);
      LocalSet live;
      if (!mergeStartsAndCheckChange(curr->out, curr->contents.end, live)) continue;
      assert(curr->contents.end.size() < live.size());
      curr->contents.end = live;
      scanLivenessThroughActions(curr->contents.actions, live);
      // liveness is now calculated at the start. if something
      // changed, all predecessor blocks need recomputation
      if (curr->contents.start == live) continue;
      assert(curr->contents.start.size() < live.size());
      curr->contents.start = live;
      for (auto* in : curr->in) {
        queue.insert(in);
      }
    }
  }

  // merge starts of a list of blocks. return
  // whether anything changed vs an old state (which indicates further processing is necessary).
  bool mergeStartsAndCheckChange(std::vector<BasicBlock*>& blocks, LocalSet& old, LocalSet& ret) {
    if (blocks.size() == 0) return false;
    ret = blocks[0]->contents.start;
    if (blocks.size() > 1) {
      // more than one, so we must merge
      for (Index i = 1; i < blocks.size(); i++) {
        ret = ret.merge(blocks[i]->contents.start);
      }
    }
    return old != ret;
  }

  void scanLivenessThroughActions(std::vector<LivenessAction>& actions, LocalSet& live) {
    // move towards the front
    for (int i = int(actions.size()) - 1; i >= 0; i--) {
      auto& action = actions[i];
      if (action.isGet()) {
        live.insert(action.index);
      } else if (action.isSet()) {
        live.erase(action.index);
      }
    }
  }

  void addCopy(Index i, Index j) {
    auto k = std::min(i, j) * numLocals + std::max(i, j);
    copies[k] = std::min(copies[k], uint8_t(254)) + 1;
    totalCopies[i]++;
    totalCopies[j]++;
  }

  uint8_t getCopies(Index i, Index j) {
    return copies[std::min(i, j) * numLocals + std::max(i, j)];
  }
};

} // namespace wasm

#endif // liveness_traversal_h<|MERGE_RESOLUTION|>--- conflicted
+++ resolved
@@ -127,40 +127,7 @@
       return;
     }
     self->currBasicBlock->contents.actions.emplace_back(LivenessAction::Set, curr->index, currp);
-<<<<<<< HEAD
-    // if this is a copy, note it
-    auto copiedIndex = self->getCopiedIndex(curr->value);
-    if (copiedIndex != InvalidIndex) {
-      // add 2 units, so that backedge prioritization can decide ties, but not much more
-      self->addCopy(curr->index, copiedIndex);
-      self->addCopy(curr->index, copiedIndex);
-    }
-  }
-
-  // A simple copy is a set of a get, or of a tee. A more interesting copy
-  // is a set of an if with a value, where one side a get. That can happen
-  // when we create an if value in simplify-locals.
-  // We just consider the first copy we find - there may be more than one.
-  // TODO: recurse into block return values?
-  Index getCopiedIndex(Expression* value) {
-    if (auto* get = value->dynCast<GetLocal>()) {
-      return get->index;
-    } else if (auto* set = value->dynCast<SetLocal>()) {
-      return set->index;
-    } else if (auto* iff = value->dynCast<If>()) {
-      if (isConcreteType(iff->type)) {
-        auto ret = getCopiedIndex(iff->ifTrue);
-        if (ret != InvalidIndex) return ret;
-        ret = getCopiedIndex(iff->ifFalse);
-        if (ret != InvalidIndex) return ret;
-      }
-    }
-    return InvalidIndex;
-=======
->>>>>>> a6384dac
-  }
-
-  static const Index InvalidIndex = -1;
+  }
 
   // main entry point
 
