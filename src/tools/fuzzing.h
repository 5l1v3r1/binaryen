/*
 * Copyright 2017 WebAssembly Community Group participants
 *
 * Licensed under the Apache License, Version 2.0 (the "License");
 * you may not use this file except in compliance with the License.
 * You may obtain a copy of the License at
 *
 *     http://www.apache.org/licenses/LICENSE-2.0
 *
 * Unless required by applicable law or agreed to in writing, software
 * distributed under the License is distributed on an "AS IS" BASIS,
 * WITHOUT WARRANTIES OR CONDITIONS OF ANY KIND, either express or implied.
 * See the License for the specific language governing permissions and
 * limitations under the License.
 */

//
// Translate a binary stream of bytes into a valid wasm module, *somehow*.
// This is helpful for fuzzing.
//

/*
high chance for set at start of loop
  high chance of get of a set local in the scope of that scope
    high chance of a tee in that case => loop var
*/

// TODO Generate exception handling instructions

#include "ir/memory-utils.h"
#include <ir/find_all.h>
#include <ir/literal-utils.h>
#include <ir/manipulation.h>
#include <ir/utils.h>
#include <support/file.h>
#include <tools/optimization-options.h>
#include <wasm-builder.h>

namespace wasm {

// helper structs, since list initialization has a fixed order of
// evaluation, avoiding UB

struct ThreeArgs {
  Expression* a;
  Expression* b;
  Expression* c;
};

struct UnaryArgs {
  UnaryOp a;
  Expression* b;
};

struct BinaryArgs {
  BinaryOp a;
  Expression* b;
  Expression* c;
};

// main reader

class TranslateToFuzzReader {
public:
  TranslateToFuzzReader(Module& wasm, std::string& filename)
    : wasm(wasm), builder(wasm) {
    auto input(read_file<std::vector<char>>(filename, Flags::Binary));
    readData(input);
  }

  TranslateToFuzzReader(Module& wasm, std::vector<char> input)
    : wasm(wasm), builder(wasm) {
    readData(input);
  }

  void pickPasses(OptimizationOptions& options) {
    while (options.passes.size() < 20 && !finishedInput && !oneIn(3)) {
      switch (upTo(32)) {
        case 0:
        case 1:
        case 2:
        case 3:
        case 4: {
          options.passes.push_back("O");
          options.passOptions.optimizeLevel = upTo(4);
          options.passOptions.shrinkLevel = upTo(4);
          break;
        }
        case 5:
          options.passes.push_back("coalesce-locals");
          break;
        case 6:
          options.passes.push_back("code-pushing");
          break;
        case 7:
          options.passes.push_back("code-folding");
          break;
        case 8:
          options.passes.push_back("dce");
          break;
        case 9:
          options.passes.push_back("duplicate-function-elimination");
          break;
        case 10:
          options.passes.push_back("flatten");
          break;
        case 11:
          options.passes.push_back("inlining");
          break;
        case 12:
          options.passes.push_back("inlining-optimizing");
          break;
        case 13:
          options.passes.push_back("local-cse");
          break;
        case 14:
          options.passes.push_back("memory-packing");
          break;
        case 15:
          options.passes.push_back("merge-blocks");
          break;
        case 16:
          options.passes.push_back("optimize-instructions");
          break;
        case 17:
          options.passes.push_back("pick-load-signs");
          break;
        case 18:
          options.passes.push_back("precompute");
          break;
        case 19:
          options.passes.push_back("precompute-propagate");
          break;
        case 20:
          options.passes.push_back("remove-unused-brs");
          break;
        case 21:
          options.passes.push_back("remove-unused-module-elements");
          break;
        case 22:
          options.passes.push_back("remove-unused-names");
          break;
        case 23:
          options.passes.push_back("reorder-functions");
          break;
        case 24:
          options.passes.push_back("reorder-locals");
          break;
        case 25: {
          options.passes.push_back("flatten");
          options.passes.push_back("rereloop");
          break;
        }
        case 26:
          options.passes.push_back("simplify-locals");
          break;
        case 27:
          options.passes.push_back("simplify-locals-notee");
          break;
        case 28:
          options.passes.push_back("simplify-locals-nostructure");
          break;
        case 29:
          options.passes.push_back("simplify-locals-notee-nostructure");
          break;
        case 30:
          options.passes.push_back("ssa");
          break;
        case 31:
          options.passes.push_back("vacuum");
          break;
        default:
          WASM_UNREACHABLE("unexpected value");
      }
    }
    if (oneIn(2)) {
      options.passOptions.optimizeLevel = upTo(4);
    }
    if (oneIn(2)) {
      options.passOptions.shrinkLevel = upTo(4);
    }
    std::cout << "opt level: " << options.passOptions.optimizeLevel << '\n';
    std::cout << "shrink level: " << options.passOptions.shrinkLevel << '\n';
  }

  void setAllowMemory(bool allowMemory_) { allowMemory = allowMemory_; }

  void setAllowOOB(bool allowOOB_) { allowOOB = allowOOB_; }

  void build() {
    if (allowMemory) {
      setupMemory();
    }
    setupTable();
    setupGlobals();
    if (wasm.features.hasExceptionHandling()) {
      setupEvents();
    }
    modifyInitialFunctions();
    addImportLoggingSupport();
    // keep adding functions until we run out of input
    while (!finishedInput) {
      auto* func = addFunction();
      addInvocations(func);
    }
    if (HANG_LIMIT > 0) {
      addHangLimitSupport();
    }
    if (allowMemory) {
      finalizeMemory();
    }
    finalizeTable();
  }

private:
  Module& wasm;
  Builder builder;
  std::vector<char> bytes; // the input bytes
  size_t pos;              // the position in the input
  // whether we already cycled through all the input (if so, we should try to
  // finish things off)
  bool finishedInput;

  // The maximum amount of params to each function.
  static const int MAX_PARAMS = 10;

  // The maximum amount of vars in each function.
  static const int MAX_VARS = 20;

  // The maximum number of globals in a module.
  static const int MAX_GLOBALS = 20;

  // The maximum number of tuple elements.
  static const int MAX_TUPLE_SIZE = 6;

  // some things require luck, try them a few times
  static const int TRIES = 10;

  // beyond a nesting limit, greatly decrease the chance to continue to nest
  static const int NESTING_LIMIT = 11;

  // the maximum size of a block
  static const int BLOCK_FACTOR = 5;

  // the memory that we use, a small portion so that we have a good chance of
  // looking at writes (we also look outside of this region with small
  // probability) this should be a power of 2
  const Address USABLE_MEMORY = 16;

  // the number of runtime iterations (function calls, loop backbranches) we
  // allow before we stop execution with a trap, to prevent hangs. 0 means
  // no hang protection.
  static const int HANG_LIMIT = 10;

  // Whether to emit memory operations like loads and stores.
  bool allowMemory = true;

  // Whether to emit loads, stores, and call_indirects that may be out
  // of bounds (which traps in wasm, and is undefined behavior in C).
  bool allowOOB = true;

  // Whether to emit atomic waits (which in single-threaded mode, may hang...)
  static const bool ATOMIC_WAITS = false;

  // After we finish the input, we start going through it again, but xoring
  // so it's not identical
  int xorFactor = 0;

  // The chance to emit a logging operation for a none expression. We
  // randomize this in each function.
  unsigned LOGGING_PERCENT = 0;

  void readData(std::vector<char> input) {
    bytes.swap(input);
    pos = 0;
    finishedInput = false;
    // ensure *some* input to be read
    if (bytes.size() == 0) {
      bytes.push_back(0);
    }
  }

  int8_t get() {
    if (pos == bytes.size()) {
      // we ran out of input, go to the start for more stuff
      finishedInput = true;
      pos = 0;
      xorFactor++;
    }
    return bytes[pos++] ^ xorFactor;
  }

  int16_t get16() {
    auto temp = uint16_t(get()) << 8;
    return temp | uint16_t(get());
  }

  int32_t get32() {
    auto temp = uint32_t(get16()) << 16;
    return temp | uint32_t(get16());
  }

  int64_t get64() {
    auto temp = uint64_t(get32()) << 32;
    return temp | uint64_t(get32());
  }

  float getFloat() { return Literal(get32()).reinterpretf32(); }

  double getDouble() { return Literal(get64()).reinterpretf64(); }

  Type getSubType(Type type) {
    if (type.isTuple()) {
      std::vector<Type> types;
      for (const auto& t : type) {
        types.push_back(getSubType(t));
      }
      return Type(types);
    }
    SmallVector<Type, 2> options;
    options.push_back(type); // includes itself
    TODO_SINGLE_COMPOUND(type);
    switch (type.getBasic()) {
      case Type::anyref:
        if (wasm.features.hasReferenceTypes()) {
          options.push_back(Type::funcref);
          options.push_back(Type::externref);
          if (wasm.features.hasExceptionHandling()) {
            options.push_back(Type::exnref);
          }
          if (wasm.features.hasGC()) {
            options.push_back(Type::eqref);
            options.push_back(Type::i31ref);
          }
        }
        break;
      case Type::eqref:
        if (wasm.features.hasGC()) {
          options.push_back(Type::i31ref);
        }
        break;
      default:
        break;
    }
    return pick(options);
  }

  void setupMemory() {
    // Add memory itself
    MemoryUtils::ensureExists(wasm.memory);
    if (wasm.features.hasBulkMemory()) {
      size_t memCovered = 0;
      // need at least one segment for memory.inits
      size_t numSegments = upTo(8) + 1;
      for (size_t i = 0; i < numSegments; i++) {
        Memory::Segment segment;
        segment.isPassive = bool(upTo(2));
        size_t segSize = upTo(USABLE_MEMORY * 2);
        segment.data.resize(segSize);
        for (size_t j = 0; j < segSize; j++) {
          segment.data[j] = upTo(512);
        }
        if (!segment.isPassive) {
          segment.offset = builder.makeConst(int32_t(memCovered));
          memCovered += segSize;
        }
        wasm.memory.segments.push_back(segment);
      }
    } else {
      // init some data
      wasm.memory.segments.emplace_back(builder.makeConst(int32_t(0)));
      auto num = upTo(USABLE_MEMORY * 2);
      for (size_t i = 0; i < num; i++) {
        auto value = upTo(512);
        wasm.memory.segments[0].data.push_back(value >= 256 ? 0
                                                            : (value & 0xff));
      }
    }
    // Add memory hasher helper (for the hash, see hash.h). The function looks
    // like:
    // function hashMemory() {
    //   hash = 5381;
    //   hash = ((hash << 5) + hash) ^ mem[0];
    //   hash = ((hash << 5) + hash) ^ mem[1];
    //   ..
    //   return hash;
    // }
    std::vector<Expression*> contents;
    contents.push_back(
      builder.makeLocalSet(0, builder.makeConst(uint32_t(5381))));
    auto zero = Literal::makeFromInt32(0, wasm.memory.indexType);
    for (Index i = 0; i < USABLE_MEMORY; i++) {
      contents.push_back(builder.makeLocalSet(
        0,
        builder.makeBinary(
          XorInt32,
          builder.makeBinary(
            AddInt32,
            builder.makeBinary(ShlInt32,
                               builder.makeLocalGet(0, Type::i32),
                               builder.makeConst(uint32_t(5))),
            builder.makeLocalGet(0, Type::i32)),
          builder.makeLoad(
            1, false, i, 1, builder.makeConst(zero), Type::i32))));
    }
    contents.push_back(builder.makeLocalGet(0, Type::i32));
    auto* body = builder.makeBlock(contents);
    auto* hasher = wasm.addFunction(builder.makeFunction(
      "hashMemory", Signature(Type::none, Type::i32), {Type::i32}, body));
    wasm.addExport(
      builder.makeExport(hasher->name, hasher->name, ExternalKind::Function));
    // Export memory so JS fuzzing can use it
    if (!wasm.getExportOrNull("memory")) {
      wasm.addExport(builder.makeExport("memory", "0", ExternalKind::Memory));
    }
  }

  void setupTable() {
    wasm.table.exists = true;
    wasm.table.initial = wasm.table.max = 0;
    wasm.table.segments.emplace_back(builder.makeConst(int32_t(0)));
  }

  std::map<Type, std::vector<Name>> globalsByType;

  void setupGlobals() {
    // If there were initial wasm contents, there may be imported globals.
    // Avoid that, so that all the standard fuzzing infrastructure still works
    // (and does not fail on not providing an import).
    for (auto& global : wasm.globals) {
      if (!global->imported()) {
        // If the initialization referred to an imported global, it no longer
        // can point to the same global after we make it a non-imported global
        // (as wasm doesn't allow that - you can only use an imported one).
        if (global->init->is<GlobalGet>()) {
          global->init = makeConst(global->type);
        }
      }
    }
    for (auto& global : wasm.globals) {
      if (global->imported()) {
        global->module = global->base = Name();
        global->init = makeConst(global->type);
      }
    }
    for (size_t index = upTo(MAX_GLOBALS); index > 0; --index) {
      auto type = getConcreteType();
      auto* global =
        builder.makeGlobal(std::string("global$") + std::to_string(index),
                           type,
                           makeConst(type),
                           Builder::Mutable);
      if (!wasm.getGlobalOrNull(global->name)) {
        wasm.addGlobal(global);
        globalsByType[type].push_back(global->name);
      }
    }
  }

  void setupEvents() {
    Index num = upTo(3);
    for (size_t i = 0; i < num; i++) {
      auto name = std::string("event$") + std::to_string(i);
      if (!wasm.getEventOrNull(name)) {
        auto* event =
          builder.makeEvent(name,
                            WASM_EVENT_ATTRIBUTE_EXCEPTION,
                            Signature(getControlFlowType(), Type::none));
        wasm.addEvent(event);
      }
    }
  }

  void finalizeMemory() {
    for (auto& segment : wasm.memory.segments) {
      Address maxOffset = segment.data.size();
      if (!segment.isPassive) {
        // If the offset is a global that was imported (which is ok) but no
        // longer is (not ok) we need to change that.
        if (auto* offset = segment.offset->dynCast<GlobalGet>()) {
          if (!wasm.getGlobal(offset->name)->imported()) {
            // TODO: the segments must not overlap...
            segment.offset =
              builder.makeConst(Literal::makeFromInt32(0, Type::i32));
          }
        }
        if (auto* offset = segment.offset->dynCast<Const>()) {
          maxOffset = maxOffset + offset->value.getInteger();
        }
      }
      wasm.memory.initial = std::max(
        wasm.memory.initial,
        Address((maxOffset + Memory::kPageSize - 1) / Memory::kPageSize));
    }
    wasm.memory.initial = std::max(wasm.memory.initial, USABLE_MEMORY);
    if (wasm.memory.max <= wasm.memory.initial) {
      // To allow growth to work (which a testcase may assume), try to make the
      // maximum larger than the initial.
      // TODO: scan the wasm for grow instructions?
      wasm.memory.max =
        std::min(Address(wasm.memory.initial + 1), Address(Memory::kMaxSize32));
    }
    // Avoid an unlimited memory size, which would make fuzzing very difficult
    // as different VMs will run out of system memory in different ways.
    if (wasm.memory.max == Memory::kUnlimitedSize) {
      wasm.memory.max = wasm.memory.initial;
    }
    // See above for globals.
    wasm.memory.module = wasm.memory.base = Name();
  }

  void finalizeTable() {
    for (auto& segment : wasm.table.segments) {
      // If the offset is a global that was imported (which is ok) but no
      // longer is (not ok) we need to change that.
      if (auto* offset = segment.offset->dynCast<GlobalGet>()) {
        if (!wasm.getGlobal(offset->name)->imported()) {
          // TODO: the segments must not overlap...
          segment.offset =
            builder.makeConst(Literal::makeFromInt32(0, Type::i32));
        }
      }
      Address maxOffset = segment.data.size();
      if (auto* offset = segment.offset->dynCast<Const>()) {
        maxOffset = maxOffset + offset->value.getInteger();
      }
      wasm.table.initial = std::max(wasm.table.initial, maxOffset);
    }
    wasm.table.max =
      oneIn(2) ? Address(Table::kUnlimitedSize) : wasm.table.initial;
    // See above for globals.
    wasm.table.module = wasm.table.base = Name();
  }

  const Name HANG_LIMIT_GLOBAL = "hangLimit";

  void addHangLimitSupport() {
    if (!wasm.getGlobalOrNull(HANG_LIMIT_GLOBAL)) {
      auto* glob = builder.makeGlobal(HANG_LIMIT_GLOBAL,
                                      Type::i32,
                                      builder.makeConst(int32_t(HANG_LIMIT)),
                                      Builder::Mutable);
      wasm.addGlobal(glob);
    }

    Name funcName = "hangLimitInitializer";
    if (!wasm.getFunctionOrNull(funcName)) {
      auto* func = new Function;
      func->name = funcName;
      func->sig = Signature(Type::none, Type::none);
      func->body = builder.makeGlobalSet(
        HANG_LIMIT_GLOBAL, builder.makeConst(int32_t(HANG_LIMIT)));
      wasm.addFunction(func);

      if (!wasm.getExportOrNull(funcName)) {
        auto* export_ = new Export;
        export_->name = func->name;
        export_->value = func->name;
        export_->kind = ExternalKind::Function;
        wasm.addExport(export_);
      }
    }
  }

  void addImportLoggingSupport() {
    for (auto type : getLoggableTypes()) {
      auto* func = new Function;
      Name name = std::string("log-") + type.toString();
      func->name = name;
      func->module = "fuzzing-support";
      func->base = name;
      func->sig = Signature(type, Type::none);
      wasm.addFunction(func);
    }
  }

  Expression* makeHangLimitCheck() {
    return builder.makeSequence(
      builder.makeIf(
        builder.makeUnary(UnaryOp::EqZInt32,
                          builder.makeGlobalGet(HANG_LIMIT_GLOBAL, Type::i32)),
        makeTrivial(Type::unreachable)),
      builder.makeGlobalSet(
        HANG_LIMIT_GLOBAL,
        builder.makeBinary(BinaryOp::SubInt32,
                           builder.makeGlobalGet(HANG_LIMIT_GLOBAL, Type::i32),
                           builder.makeConst(int32_t(1)))));
  }

  // function generation state

  Function* func = nullptr;
  std::vector<Expression*> breakableStack; // things we can break to
  Index labelIndex;

  // a list of things relevant to computing the odds of an infinite loop,
  // which we try to minimize the risk of
  std::vector<Expression*> hangStack;

  std::map<Type, std::vector<Index>>
    typeLocals; // type => list of locals with that type

  void prepareToCreateFunctionContents(Function* func_) {
    func = func_;
    labelIndex = 0;
    assert(breakableStack.empty());
    assert(hangStack.empty());
  }

  void finishCreatingFunctionContents() {
    if (HANG_LIMIT > 0) {
      addHangLimitChecks(func);
    }
    typeLocals.clear();
    assert(breakableStack.empty());
    assert(hangStack.empty());
  }

  Function* addFunction() {
    LOGGING_PERCENT = upToSquared(100);
    func = new Function;
    Index num = wasm.functions.size();
    do {
      func->name = std::string("func_") + std::to_string(num);
      num++;
    } while (wasm.getFunctionOrNull(func->name));
    assert(typeLocals.empty());
    Index numParams = upToSquared(MAX_PARAMS);
    std::vector<Type> params;
    params.reserve(numParams);
    for (Index i = 0; i < numParams; i++) {
      auto type = getSingleConcreteType();
      typeLocals[type].push_back(params.size());
      params.push_back(type);
    }
    func->sig = Signature(Type(params), getControlFlowType());
    Index numVars = upToSquared(MAX_VARS);
    for (Index i = 0; i < numVars; i++) {
      auto type = getConcreteType();
      typeLocals[type].push_back(params.size() + func->vars.size());
      func->vars.push_back(type);
    }
    prepareToCreateFunctionContents(func);
    // with small chance, make the body unreachable
    auto bodyType = func->sig.results;
    if (oneIn(10)) {
      bodyType = Type::unreachable;
    }
    // with reasonable chance make the body a block
    if (oneIn(2)) {
      func->body = makeBlock(bodyType);
    } else {
      func->body = make(bodyType);
    }
    // Our OOB checks are already in the code, and if we recombine/mutate we
    // may end up breaking them. TODO: do them after the fact, like with the
    // hang limit checks.
    if (allowOOB) {
      // Recombinations create duplicate code patterns.
      recombine(func);
      // Mutations add random small changes, which can subtly break duplicate
      // code patterns.
      mutate(func);
      // TODO: liveness operations on gets, with some prob alter a get to one
      // with more possible sets.
      // Recombination, mutation, etc. can break validation; fix things up
      // after.
      fixLabels(func);
    }
    // Add hang limit checks after all other operations on the function body.
    wasm.addFunction(func);
    // export some, but not all (to allow inlining etc.). make sure to
    // export at least one, though, to keep each testcase interesting
    if ((num == 0 || oneIn(2)) && !wasm.getExportOrNull(func->name)) {
      auto* export_ = new Export;
      export_->name = func->name;
      export_->value = func->name;
      export_->kind = ExternalKind::Function;
      wasm.addExport(export_);
    }
    // add some to the table
    while (oneIn(3) && !finishedInput) {
      wasm.table.segments[0].data.push_back(func->name);
    }
    // cleanup
    finishCreatingFunctionContents();
    return func;
  }

  void addHangLimitChecks(Function* func) {
    // loop limit
    FindAll<Loop> loops(func->body);
    for (auto* loop : loops.list) {
      loop->body =
        builder.makeSequence(makeHangLimitCheck(), loop->body, loop->type);
    }
    // recursion limit
    func->body =
      builder.makeSequence(makeHangLimitCheck(), func->body, func->sig.results);
  }

  void recombine(Function* func) {
    // Don't always do this.
    if (oneIn(2)) {
      return;
    }
    // First, scan and group all expressions by type.
    struct Scanner
      : public PostWalker<Scanner, UnifiedExpressionVisitor<Scanner>> {
      // A map of all expressions, categorized by type.
      std::map<Type, std::vector<Expression*>> exprsByType;

      void visitExpression(Expression* curr) {
        // Some things cannot be moved around easily, give up on them.
        if (!FindAll<Pop>(curr).list.empty()) {
          return;
        }
        exprsByType[curr->type].push_back(curr);
      }
    };
    Scanner scanner;
    scanner.walk(func->body);
    // Potentially trim the list of possible picks, so replacements are more
    // likely to collide.
    for (auto& pair : scanner.exprsByType) {
      if (oneIn(2)) {
        continue;
      }
      auto& list = pair.second;
      std::vector<Expression*> trimmed;
      size_t num = upToSquared(list.size());
      for (size_t i = 0; i < num; i++) {
        trimmed.push_back(pick(list));
      }
      if (trimmed.empty()) {
        trimmed.push_back(pick(list));
      }
      list.swap(trimmed);
    }
    // Replace them with copies, to avoid a copy into one altering another copy
    for (auto& pair : scanner.exprsByType) {
      for (auto*& item : pair.second) {
        item = ExpressionManipulator::copy(item, wasm);
      }
    }
    // Second, with some probability replace an item with another item having
    // the same type. (This is not always valid due to nesting of labels, but
    // we'll fix that up later.)
    struct Modder
      : public PostWalker<Modder, UnifiedExpressionVisitor<Modder>> {
      Module& wasm;
      Scanner& scanner;
      TranslateToFuzzReader& parent;

      Modder(Module& wasm, Scanner& scanner, TranslateToFuzzReader& parent)
        : wasm(wasm), scanner(scanner), parent(parent) {}

      void visitExpression(Expression* curr) {
        if (parent.oneIn(10)) {
          // Replace it!
          auto& candidates = scanner.exprsByType[curr->type];
          if (!candidates.empty()) {
            replaceCurrent(
              ExpressionManipulator::copy(parent.pick(candidates), wasm));
          }
        }
      }
    };
    Modder modder(wasm, scanner, *this);
    modder.walk(func->body);
  }

  void mutate(Function* func) {
    // Don't always do this.
    if (oneIn(2)) {
      return;
    }
    struct Modder
      : public PostWalker<Modder, UnifiedExpressionVisitor<Modder>> {
      Module& wasm;
      TranslateToFuzzReader& parent;

      Modder(Module& wasm, TranslateToFuzzReader& parent)
        : wasm(wasm), parent(parent) {}

      void visitExpression(Expression* curr) {
        if (parent.oneIn(10)) {
          // For constants, perform only a small tweaking in some cases.
          if (auto* c = curr->dynCast<Const>()) {
            if (parent.oneIn(2)) {
              c->value = parent.tweak(c->value);
              return;
            }
          }
          // Perform a general replacement.
          // (This is not always valid due to nesting of labels, but
          // we'll fix that up later.)
          replaceCurrent(parent.make(curr->type));
        }
      }
    };
    Modder modder(wasm, *this);
    modder.walk(func->body);
  }

  // Fix up changes that may have broken validation - types are correct in our
  // modding, but not necessarily labels.
  void fixLabels(Function* func) {
    struct Fixer : public ControlFlowWalker<Fixer> {
      Module& wasm;
      TranslateToFuzzReader& parent;

      Fixer(Module& wasm, TranslateToFuzzReader& parent)
        : wasm(wasm), parent(parent) {}

      // Track seen names to find duplication, which is invalid.
      std::set<Name> seen;

      void visitBlock(Block* curr) {
        if (curr->name.is()) {
          if (seen.count(curr->name)) {
            replace();
          } else {
            seen.insert(curr->name);
          }
        }
      }

      void visitLoop(Loop* curr) {
        if (curr->name.is()) {
          if (seen.count(curr->name)) {
            replace();
          } else {
            seen.insert(curr->name);
          }
        }
      }

      void visitSwitch(Switch* curr) {
        for (auto name : curr->targets) {
          if (replaceIfInvalid(name)) {
            return;
          }
        }
        replaceIfInvalid(curr->default_);
      }

      void visitBreak(Break* curr) { replaceIfInvalid(curr->name); }

      void visitBrOnExn(BrOnExn* curr) { replaceIfInvalid(curr->name); }

      bool replaceIfInvalid(Name target) {
        if (!hasBreakTarget(target)) {
          // There is no valid parent, replace with something trivially safe.
          replace();
          return true;
        }
        return false;
      }

      void replace() { replaceCurrent(parent.makeTrivial(getCurrent()->type)); }

      bool hasBreakTarget(Name name) {
        if (controlFlowStack.empty()) {
          return false;
        }
        Index i = controlFlowStack.size() - 1;
        while (1) {
          auto* curr = controlFlowStack[i];
          if (auto* block = curr->dynCast<Block>()) {
            if (name == block->name) {
              return true;
            }
          } else if (auto* loop = curr->dynCast<Loop>()) {
            if (name == loop->name) {
              return true;
            }
          } else {
            // an if or a try, ignorable
            assert(curr->is<If>() || curr->is<Try>());
          }
          if (i == 0) {
            return false;
          }
          i--;
        }
      }
    };
    Fixer fixer(wasm, *this);
    fixer.walk(func->body);
    ReFinalize().walkFunctionInModule(func, &wasm);
  }

  void modifyInitialFunctions() {
    if (wasm.functions.empty()) {
      return;
    }
    // Pick a chance to fuzz the contents of a function.
    const int RESOLUTION = 10;
    auto chance = upTo(RESOLUTION + 1);
    for (auto& ref : wasm.functions) {
      auto* func = ref.get();
      prepareToCreateFunctionContents(func);
      if (func->imported()) {
        // We can't allow extra imports, as the fuzzing infrastructure wouldn't
        // know what to provide.
        func->module = func->base = Name();
        func->body = make(func->sig.results);
      }
      // Optionally, fuzz the function contents.
      if (upTo(RESOLUTION) >= chance) {
        dropToLog(func);
        // TODO add some locals? and the rest of addFunction's operations?
        // TODO: interposition, replace initial a(b) with a(RANDOM_THING(b))
        recombine(func);
        mutate(func);
        fixLabels(func);
      }
      // Note that even if we don't fuzz the contents we still need to call
      // finish so that we add hang limit protection and other general things.
      finishCreatingFunctionContents();
    }
    // Remove a start function - the fuzzing harness expects code to run only
    // from exports.
    wasm.start = Name();
  }

  // Initial wasm contents may have come from a test that uses the drop pattern:
  //
  //  (drop ..something interesting..)
  //
  // The dropped interesting thing is optimized to some other interesting thing
  // by a pass, and we verify it is the expected one. But this does not use the
  // value in a way the fuzzer can notice. Replace some drops with a logging
  // operation instead.
  void dropToLog(Function* func) {
    // Don't always do this.
    if (oneIn(2)) {
      return;
    }
    struct Modder : public PostWalker<Modder> {
      Module& wasm;
      TranslateToFuzzReader& parent;

      Modder(Module& wasm, TranslateToFuzzReader& parent)
        : wasm(wasm), parent(parent) {}

      void visitDrop(Drop* curr) {
        if (parent.isLoggableType(curr->value->type) && parent.oneIn(2)) {
          replaceCurrent(parent.builder.makeCall(std::string("log-") +
                                                   curr->value->type.toString(),
                                                 {curr->value},
                                                 Type::none));
        }
      }
    };
    Modder modder(wasm, *this);
    modder.walk(func->body);
  }

  // the fuzzer external interface sends in zeros (simpler to compare
  // across invocations from JS or wasm-opt etc.). Add invocations in
  // the wasm, so they run everywhere
  void addInvocations(Function* func) {
    Name name = func->name.str + std::string("_invoker");
    if (wasm.getFunctionOrNull(name) || wasm.getExportOrNull(name)) {
      return;
    }
    std::vector<Expression*> invocations;
    while (oneIn(2) && !finishedInput) {
      std::vector<Expression*> args;
      for (const auto& type : func->sig.params) {
        args.push_back(makeConst(type));
      }
      Expression* invoke =
        builder.makeCall(func->name, args, func->sig.results);
      if (func->sig.results.isConcrete()) {
        invoke = builder.makeDrop(invoke);
      }
      invocations.push_back(invoke);
      // log out memory in some cases
      if (oneIn(2)) {
        invocations.push_back(makeMemoryHashLogging());
      }
    }
    if (invocations.empty()) {
      return;
    }
    auto* invoker = new Function;
    invoker->name = name;
    invoker->sig = Signature(Type::none, Type::none);
    invoker->body = builder.makeBlock(invocations);
    wasm.addFunction(invoker);
    auto* export_ = new Export;
    export_->name = name;
    export_->value = name;
    export_->kind = ExternalKind::Function;
    wasm.addExport(export_);
  }

  Name makeLabel() {
    return std::string("label$") + std::to_string(labelIndex++);
  }

  // Weighting for the core make* methods. Some nodes are important enough that
  // we should do them quite often.
  static const size_t VeryImportant = 4;
  static const size_t Important = 2;

  // always call the toplevel make(type) command, not the internal specific ones

  int nesting = 0;

  Expression* make(Type type) {
    // when we should stop, emit something small (but not necessarily trivial)
    if (finishedInput || nesting >= 5 * NESTING_LIMIT || // hard limit
        (nesting >= NESTING_LIMIT && !oneIn(3))) {
      if (type.isConcrete()) {
        if (oneIn(2)) {
          return makeConst(type);
        } else {
          return makeLocalGet(type);
        }
      } else if (type == Type::none) {
        if (oneIn(2)) {
          return makeNop(type);
        } else {
          return makeLocalSet(type);
        }
      }
      assert(type == Type::unreachable);
      return makeTrivial(type);
    }
    nesting++;
    Expression* ret = nullptr;
    if (type.isConcrete()) {
      ret = _makeConcrete(type);
    } else if (type == Type::none) {
      ret = _makenone();
    } else {
      assert(type == Type::unreachable);
      ret = _makeunreachable();
    }
    // we should create the right type of thing
    assert(Type::isSubType(ret->type, type));
    nesting--;
    return ret;
  }

  Expression* _makeConcrete(Type type) {
    bool canMakeControlFlow = !type.isTuple() || wasm.features.hasMultivalue();
    using Self = TranslateToFuzzReader;
    FeatureOptions<Expression* (Self::*)(Type)> options;
    using WeightedOption = decltype(options)::WeightedOption;
    options.add(FeatureSet::MVP,
                WeightedOption{&Self::makeLocalGet, VeryImportant},
                WeightedOption{&Self::makeLocalSet, VeryImportant},
                WeightedOption{&Self::makeGlobalGet, Important},
                WeightedOption{&Self::makeConst, Important});
    if (canMakeControlFlow) {
      options.add(FeatureSet::MVP,
                  WeightedOption{&Self::makeBlock, Important},
                  WeightedOption{&Self::makeIf, Important},
                  WeightedOption{&Self::makeLoop, Important},
                  WeightedOption{&Self::makeBreak, Important},
                  &Self::makeCall,
                  &Self::makeCallIndirect);
    }
    if (type.isSingle()) {
      options
        .add(FeatureSet::MVP,
             WeightedOption{&Self::makeUnary, Important},
             WeightedOption{&Self::makeBinary, Important},
             &Self::makeSelect)
        .add(FeatureSet::Multivalue, &Self::makeTupleExtract);
    }
    if (type.isSingle() && !type.isRef()) {
      options.add(FeatureSet::MVP, {&Self::makeLoad, Important});
      options.add(FeatureSet::SIMD, &Self::makeSIMD);
    }
    if (type.isInteger()) {
      options.add(FeatureSet::Atomics, &Self::makeAtomic);
    }
    if (type == Type::i32) {
      options.add(FeatureSet::ReferenceTypes, &Self::makeRefIsNull);
      options.add(FeatureSet::ReferenceTypes | FeatureSet::GC,
                  &Self::makeRefEq,
                  &Self::makeI31Get);
    }
    if (type.isTuple()) {
      options.add(FeatureSet::Multivalue, &Self::makeTupleMake);
    }
    if (type == Type::i31ref) {
      options.add(FeatureSet::ReferenceTypes | FeatureSet::GC,
                  &Self::makeI31New);
    }
    return (this->*pick(options))(type);
  }

  Expression* _makenone() {
    auto choice = upTo(100);
    if (choice < LOGGING_PERCENT) {
      if (choice < LOGGING_PERCENT / 2) {
        return makeLogging();
      } else {
        return makeMemoryHashLogging();
      }
    }
    using Self = TranslateToFuzzReader;
    auto options = FeatureOptions<Expression* (Self::*)(Type)>();
    using WeightedOption = decltype(options)::WeightedOption;
    options
      .add(FeatureSet::MVP,
           WeightedOption{&Self::makeLocalSet, VeryImportant},
           WeightedOption{&Self::makeBlock, Important},
           WeightedOption{&Self::makeIf, Important},
           WeightedOption{&Self::makeLoop, Important},
           WeightedOption{&Self::makeBreak, Important},
           WeightedOption{&Self::makeStore, Important},
           &Self::makeCall,
           &Self::makeCallIndirect,
           &Self::makeDrop,
           &Self::makeNop,
           &Self::makeGlobalSet)
      .add(FeatureSet::BulkMemory, &Self::makeBulkMemory)
      .add(FeatureSet::Atomics, &Self::makeAtomic);
    return (this->*pick(options))(Type::none);
  }

  Expression* _makeunreachable() {
    using Self = TranslateToFuzzReader;
    auto options = FeatureOptions<Expression* (Self::*)(Type)>();
    using WeightedOption = decltype(options)::WeightedOption;
    options.add(FeatureSet::MVP,
                WeightedOption{&Self::makeLocalSet, VeryImportant},
                WeightedOption{&Self::makeBlock, Important},
                WeightedOption{&Self::makeIf, Important},
                WeightedOption{&Self::makeLoop, Important},
                WeightedOption{&Self::makeBreak, Important},
                WeightedOption{&Self::makeStore, Important},
                WeightedOption{&Self::makeUnary, Important},
                WeightedOption{&Self::makeBinary, Important},
                WeightedOption{&Self::makeUnreachable, Important},
                &Self::makeCall,
                &Self::makeCallIndirect,
                &Self::makeSelect,
                &Self::makeSwitch,
                &Self::makeDrop,
                &Self::makeReturn);
    return (this->*pick(options))(Type::unreachable);
  }

  // make something with no chance of infinite recursion
  Expression* makeTrivial(Type type) {
    if (type.isConcrete()) {
      if (oneIn(2)) {
        return makeLocalGet(type);
      } else {
        return makeConst(type);
      }
    } else if (type == Type::none) {
      return makeNop(type);
    }
    assert(type == Type::unreachable);
    Expression* ret = nullptr;
    if (func->sig.results.isConcrete()) {
      ret = makeTrivial(func->sig.results);
    }
    return builder.makeReturn(ret);
  }

  // specific expression creators

  Expression* makeBlock(Type type) {
    auto* ret = builder.makeBlock();
    ret->type = type; // so we have it during child creation
    ret->name = makeLabel();
    breakableStack.push_back(ret);
    Index num = upToSquared(BLOCK_FACTOR - 1); // we add another later
    if (nesting >= NESTING_LIMIT / 2) {
      // smaller blocks past the limit
      num /= 2;
      if (nesting >= NESTING_LIMIT && oneIn(2)) {
        // smaller blocks past the limit
        num /= 2;
      }
    }
    // not likely to have a block of size 1
    if (num == 0 && !oneIn(10)) {
      num++;
    }
    while (num > 0 && !finishedInput) {
      ret->list.push_back(make(Type::none));
      num--;
    }
    // give a chance to make the final element an unreachable break, instead
    // of concrete - a common pattern (branch to the top of a loop etc.)
    if (!finishedInput && type.isConcrete() && oneIn(2)) {
      ret->list.push_back(makeBreak(Type::unreachable));
    } else {
      ret->list.push_back(make(type));
    }
    breakableStack.pop_back();
    if (type.isConcrete()) {
      ret->finalize(type);
    } else {
      ret->finalize();
    }
    if (ret->type != type) {
      // e.g. we might want an unreachable block, but a child breaks to it
      assert(type == Type::unreachable && ret->type == Type::none);
      return builder.makeSequence(ret, make(Type::unreachable));
    }
    return ret;
  }

  Expression* makeLoop(Type type) {
    auto* ret = wasm.allocator.alloc<Loop>();
    ret->type = type; // so we have it during child creation
    ret->name = makeLabel();
    breakableStack.push_back(ret);
    hangStack.push_back(ret);
    // either create random content, or do something more targeted
    if (oneIn(2)) {
      ret->body = makeMaybeBlock(type);
    } else {
      // ensure a branch back. also optionally create some loop vars
      std::vector<Expression*> list;
      list.push_back(makeMaybeBlock(Type::none)); // primary contents
      // possible branch back
      list.push_back(builder.makeBreak(ret->name, nullptr, makeCondition()));
      list.push_back(make(type)); // final element, so we have the right type
      ret->body = builder.makeBlock(list, type);
    }
    breakableStack.pop_back();
    hangStack.pop_back();
    ret->finalize(type);
    return ret;
  }

  Expression* makeCondition() {
    // we want a 50-50 chance for the condition to be taken, for interesting
    // execution paths. by itself, there is bias (e.g. most consts are "yes")
    // so even that out with noise
    auto* ret = make(Type::i32);
    if (oneIn(2)) {
      ret = builder.makeUnary(UnaryOp::EqZInt32, ret);
    }
    return ret;
  }

  // make something, with a good chance of it being a block
  Expression* makeMaybeBlock(Type type) {
    // if past the limit, prefer not to emit blocks
    if (nesting >= NESTING_LIMIT || oneIn(3)) {
      return make(type);
    } else {
      return makeBlock(type);
    }
  }

  Expression* buildIf(const struct ThreeArgs& args, Type type) {
    return builder.makeIf(args.a, args.b, args.c, type);
  }

  Expression* makeIf(Type type) {
    auto* condition = makeCondition();
    hangStack.push_back(nullptr);
    auto* ret =
      buildIf({condition, makeMaybeBlock(type), makeMaybeBlock(type)}, type);
    hangStack.pop_back();
    return ret;
  }

  Expression* makeBreak(Type type) {
    if (breakableStack.empty()) {
      return makeTrivial(type);
    }
    Expression* condition = nullptr;
    if (type != Type::unreachable) {
      hangStack.push_back(nullptr);
      condition = makeCondition();
    }
    // we need to find a proper target to break to; try a few times
    int tries = TRIES;
    while (tries-- > 0) {
      auto* target = pick(breakableStack);
      auto name = getTargetName(target);
      auto valueType = getTargetType(target);
      if (type.isConcrete()) {
        // we are flowing out a value
        if (valueType != type) {
          // we need to break to a proper place
          continue;
        }
        auto* ret = builder.makeBreak(name, make(type), condition);
        hangStack.pop_back();
        return ret;
      } else if (type == Type::none) {
        if (valueType != Type::none) {
          // we need to break to a proper place
          continue;
        }
        auto* ret = builder.makeBreak(name, nullptr, condition);
        hangStack.pop_back();
        return ret;
      } else {
        assert(type == Type::unreachable);
        if (valueType != Type::none) {
          // we need to break to a proper place
          continue;
        }
        // we are about to make an *un*conditional break. if it is
        // to a loop, we prefer there to be a condition along the
        // way, to reduce the chance of infinite looping
        size_t conditions = 0;
        int i = hangStack.size();
        while (--i >= 0) {
          auto* item = hangStack[i];
          if (item == nullptr) {
            conditions++;
          } else if (auto* loop = item->cast<Loop>()) {
            if (loop->name == name) {
              // we found the target, no more conditions matter
              break;
            }
          }
        }
        switch (conditions) {
          case 0: {
            if (!oneIn(4)) {
              continue;
            }
            break;
          }
          case 1: {
            if (!oneIn(2)) {
              continue;
            }
            break;
          }
          default: {
            if (oneIn(conditions + 1)) {
              continue;
            }
          }
        }
        return builder.makeBreak(name);
      }
    }
    // we failed to find something
    if (type != Type::unreachable) {
      hangStack.pop_back();
    }
    return makeTrivial(type);
  }

  Expression* makeCall(Type type) {
    // seems ok, go on
    int tries = TRIES;
    bool isReturn;
    while (tries-- > 0) {
      Function* target = func;
      if (!wasm.functions.empty() && !oneIn(wasm.functions.size())) {
        target = pick(wasm.functions).get();
      }
      isReturn = type == Type::unreachable && wasm.features.hasTailCall() &&
                 func->sig.results == target->sig.results;
      if (target->sig.results != type && !isReturn) {
        continue;
      }
      // we found one!
      std::vector<Expression*> args;
      for (const auto& argType : target->sig.params) {
        args.push_back(make(argType));
      }
      return builder.makeCall(target->name, args, type, isReturn);
    }
    // we failed to find something
    return make(type);
  }

  Expression* makeCallIndirect(Type type) {
    auto& data = wasm.table.segments[0].data;
    if (data.empty()) {
      return make(type);
    }
    // look for a call target with the right type
    Index start = upTo(data.size());
    Index i = start;
    Function* targetFn;
    bool isReturn;
    while (1) {
      // TODO: handle unreachable
      targetFn = wasm.getFunction(data[i]);
      isReturn = type == Type::unreachable && wasm.features.hasTailCall() &&
                 func->sig.results == targetFn->sig.results;
      if (targetFn->sig.results == type || isReturn) {
        break;
      }
      i++;
      if (i == data.size()) {
        i = 0;
      }
      if (i == start) {
        return make(type);
      }
    }
    // with high probability, make sure the type is valid  otherwise, most are
    // going to trap
    Expression* target;
    if (!allowOOB || !oneIn(10)) {
      target = builder.makeConst(int32_t(i));
    } else {
      target = make(Type::i32);
    }
    std::vector<Expression*> args;
    for (const auto& type : targetFn->sig.params) {
      args.push_back(make(type));
    }
    return builder.makeCallIndirect(target, args, targetFn->sig, isReturn);
  }

  Expression* makeLocalGet(Type type) {
    auto& locals = typeLocals[type];
    if (locals.empty()) {
      return makeConst(type);
    }
    return builder.makeLocalGet(pick(locals), type);
  }

  Expression* makeLocalSet(Type type) {
    bool tee = type != Type::none;
    Type valueType;
    if (tee) {
      valueType = type;
    } else {
      valueType = getConcreteType();
    }
    auto& locals = typeLocals[valueType];
    if (locals.empty()) {
      return makeTrivial(type);
    }
    auto* value = make(valueType);
    if (tee) {
      return builder.makeLocalTee(pick(locals), value, valueType);
    } else {
      return builder.makeLocalSet(pick(locals), value);
    }
  }

  // Some globals are for internal use, and should not be modified by random
  // fuzz code.
<<<<<<< HEAD
  bool isValidGlobal(Name name) {
    return name != HANG_LIMIT_GLOBAL;
  }
=======
  bool isValidGlobal(Name name) { return name != HANG_LIMIT_GLOBAL; }
>>>>>>> d38ddda4

  Expression* makeGlobalGet(Type type) {
    auto it = globalsByType.find(type);
    if (it == globalsByType.end() || it->second.empty()) {
      return makeConst(type);
    }
    auto name = pick(it->second);
    if (isValidGlobal(name)) {
      return builder.makeGlobalGet(name, type);
    } else {
      return makeTrivial(type);
    }
  }

  Expression* makeGlobalSet(Type type) {
    assert(type == Type::none);
    type = getConcreteType();
    auto it = globalsByType.find(type);
    if (it == globalsByType.end() || it->second.empty()) {
      return makeTrivial(Type::none);
    }
    auto name = pick(it->second);
    if (isValidGlobal(name)) {
      return builder.makeGlobalSet(name, make(type));
    } else {
      return makeTrivial(Type::none);
    }
  }

  Expression* makeTupleMake(Type type) {
    assert(wasm.features.hasMultivalue());
    assert(type.isTuple());
    std::vector<Expression*> elements;
    for (const auto& t : type) {
      elements.push_back(make(t));
    }
    return builder.makeTupleMake(std::move(elements));
  }

  Expression* makeTupleExtract(Type type) {
    assert(wasm.features.hasMultivalue());
    assert(type.isSingle() && type.isConcrete());
    Type tupleType = getTupleType();

    // Find indices from which we can extract `type`
    std::vector<size_t> extractIndices;
    size_t i = 0;
    for (const auto& t : tupleType) {
      if (t == type) {
        extractIndices.push_back(i);
      }
      ++i;
    }

    // If there are none, inject one
    if (extractIndices.size() == 0) {
      std::vector<Type> newElements(tupleType.begin(), tupleType.end());
      size_t injected = upTo(newElements.size());
      newElements[injected] = type;
      tupleType = Type(newElements);
      extractIndices.push_back(injected);
    }

    Index index = pick(extractIndices);
    Expression* child = make(tupleType);
    return builder.makeTupleExtract(child, index);
  }

  Expression* makePointer() {
    auto* ret = make(wasm.memory.indexType);
    // with high probability, mask the pointer so it's in a reasonable
    // range. otherwise, most pointers are going to be out of range and
    // most memory ops will just trap
    if (!allowOOB || !oneIn(10)) {
      if (wasm.memory.is64()) {
        ret = builder.makeBinary(
          AndInt64, ret, builder.makeConst(int64_t(USABLE_MEMORY - 1)));
      } else {
        ret = builder.makeBinary(
          AndInt32, ret, builder.makeConst(int32_t(USABLE_MEMORY - 1)));
      }
    }
    return ret;
  }

  Expression* makeNonAtomicLoad(Type type) {
    auto offset = logify(get());
    auto ptr = makePointer();
    switch (type.getBasic()) {
      case Type::i32: {
        bool signed_ = get() & 1;
        switch (upTo(3)) {
          case 0:
            return builder.makeLoad(1, signed_, offset, 1, ptr, type);
          case 1:
            return builder.makeLoad(2, signed_, offset, pick(1, 2), ptr, type);
          case 2:
            return builder.makeLoad(
              4, signed_, offset, pick(1, 2, 4), ptr, type);
        }
        WASM_UNREACHABLE("unexpected value");
      }
      case Type::i64: {
        bool signed_ = get() & 1;
        switch (upTo(4)) {
          case 0:
            return builder.makeLoad(1, signed_, offset, 1, ptr, type);
          case 1:
            return builder.makeLoad(2, signed_, offset, pick(1, 2), ptr, type);
          case 2:
            return builder.makeLoad(
              4, signed_, offset, pick(1, 2, 4), ptr, type);
          case 3:
            return builder.makeLoad(
              8, signed_, offset, pick(1, 2, 4, 8), ptr, type);
        }
        WASM_UNREACHABLE("unexpected value");
      }
      case Type::f32: {
        return builder.makeLoad(4, false, offset, pick(1, 2, 4), ptr, type);
      }
      case Type::f64: {
        return builder.makeLoad(8, false, offset, pick(1, 2, 4, 8), ptr, type);
      }
      case Type::v128: {
        if (!wasm.features.hasSIMD()) {
          return makeTrivial(type);
        }
        return builder.makeLoad(
          16, false, offset, pick(1, 2, 4, 8, 16), ptr, type);
      }
      case Type::funcref:
      case Type::externref:
      case Type::exnref:
      case Type::anyref:
      case Type::eqref:
      case Type::i31ref:
      case Type::none:
      case Type::unreachable:
        WASM_UNREACHABLE("invalid type");
    }
    WASM_UNREACHABLE("invalid type");
  }

  Expression* makeLoad(Type type) {
    // reference types cannot be stored in memory
    if (!allowMemory || type.isRef()) {
      return makeTrivial(type);
    }
    auto* ret = makeNonAtomicLoad(type);
    if (type != Type::i32 && type != Type::i64) {
      return ret;
    }
    if (!wasm.features.hasAtomics() || oneIn(2)) {
      return ret;
    }
    // make it atomic
    auto* load = ret->cast<Load>();
    wasm.memory.shared = true;
    load->isAtomic = true;
    load->signed_ = false;
    load->align = load->bytes;
    return load;
  }

  Expression* makeNonAtomicStore(Type type) {
    if (type == Type::unreachable) {
      // make a normal store, then make it unreachable
      auto* ret = makeNonAtomicStore(getStorableType());
      auto* store = ret->dynCast<Store>();
      if (!store) {
        return ret;
      }
      switch (upTo(3)) {
        case 0:
          store->ptr = make(Type::unreachable);
          break;
        case 1:
          store->value = make(Type::unreachable);
          break;
        case 2:
          store->ptr = make(Type::unreachable);
          store->value = make(Type::unreachable);
          break;
      }
      store->finalize();
      return store;
    }
    // the type is none or unreachable. we also need to pick the value
    // type.
    if (type == Type::none) {
      type = getStorableType();
    }
    auto offset = logify(get());
    auto ptr = makePointer();
    auto value = make(type);
    switch (type.getBasic()) {
      case Type::i32: {
        switch (upTo(3)) {
          case 0:
            return builder.makeStore(1, offset, 1, ptr, value, type);
          case 1:
            return builder.makeStore(2, offset, pick(1, 2), ptr, value, type);
          case 2:
            return builder.makeStore(
              4, offset, pick(1, 2, 4), ptr, value, type);
        }
        WASM_UNREACHABLE("invalid value");
      }
      case Type::i64: {
        switch (upTo(4)) {
          case 0:
            return builder.makeStore(1, offset, 1, ptr, value, type);
          case 1:
            return builder.makeStore(2, offset, pick(1, 2), ptr, value, type);
          case 2:
            return builder.makeStore(
              4, offset, pick(1, 2, 4), ptr, value, type);
          case 3:
            return builder.makeStore(
              8, offset, pick(1, 2, 4, 8), ptr, value, type);
        }
        WASM_UNREACHABLE("invalid value");
      }
      case Type::f32: {
        return builder.makeStore(4, offset, pick(1, 2, 4), ptr, value, type);
      }
      case Type::f64: {
        return builder.makeStore(8, offset, pick(1, 2, 4, 8), ptr, value, type);
      }
      case Type::v128: {
        if (!wasm.features.hasSIMD()) {
          return makeTrivial(type);
        }
        return builder.makeStore(
          16, offset, pick(1, 2, 4, 8, 16), ptr, value, type);
      }
      case Type::funcref:
      case Type::externref:
      case Type::exnref:
      case Type::anyref:
      case Type::eqref:
      case Type::i31ref:
      case Type::none:
      case Type::unreachable:
        WASM_UNREACHABLE("invalid type");
    }
    WASM_UNREACHABLE("invalid type");
  }

  Expression* makeStore(Type type) {
    if (!allowMemory || type.isRef()) {
      return makeTrivial(type);
    }
    auto* ret = makeNonAtomicStore(type);
    auto* store = ret->dynCast<Store>();
    if (!store) {
      return ret;
    }
    if (store->value->type != Type::i32 && store->value->type != Type::i64) {
      return store;
    }
    if (!wasm.features.hasAtomics() || oneIn(2)) {
      return store;
    }
    // make it atomic
    wasm.memory.shared = true;
    store->isAtomic = true;
    store->align = store->bytes;
    return store;
  }

  // Makes a small change to a constant value.
  Literal tweak(Literal value) {
    auto type = value.type;
    if (type.isVector()) {
      // TODO: tweak each lane?
      return value;
    }
    // +- 1
    switch (upTo(5)) {
      case 0:
        value = value.add(Literal::makeNegOne(type));
        break;
      case 1:
        value = value.add(Literal::makeOne(type));
        break;
      default: {
      }
    }
    // For floats, optionally add a non-integer adjustment in +- [-1, 1]
    if (type.isFloat() && oneIn(2)) {
      const int RANGE = 1000;
      auto RANGE_LITERAL = Literal::makeFromInt32(RANGE, type);
      // adjustment -> [0, 2 * RANGE]
      auto adjustment = Literal::makeFromInt32(upTo(2 * RANGE + 1), type);
      // adjustment -> [-RANGE, RANGE]
      adjustment = adjustment.sub(RANGE_LITERAL);
      // adjustment -> [-1, 1]
      adjustment = adjustment.div(RANGE_LITERAL);
      value = value.add(adjustment);
    }
    // Flip sign.
    if (oneIn(2)) {
      value = value.mul(Literal::makeNegOne(type));
    }
    return value;
  }

  Literal makeLiteral(Type type) {
    if (type == Type::v128) {
      // generate each lane individually for random lane interpretation
      switch (upTo(6)) {
        case 0:
          return Literal(std::array<Literal, 16>{{makeLiteral(Type::i32),
                                                  makeLiteral(Type::i32),
                                                  makeLiteral(Type::i32),
                                                  makeLiteral(Type::i32),
                                                  makeLiteral(Type::i32),
                                                  makeLiteral(Type::i32),
                                                  makeLiteral(Type::i32),
                                                  makeLiteral(Type::i32),
                                                  makeLiteral(Type::i32),
                                                  makeLiteral(Type::i32),
                                                  makeLiteral(Type::i32),
                                                  makeLiteral(Type::i32),
                                                  makeLiteral(Type::i32),
                                                  makeLiteral(Type::i32),
                                                  makeLiteral(Type::i32),
                                                  makeLiteral(Type::i32)}});
        case 1:
          return Literal(std::array<Literal, 8>{{makeLiteral(Type::i32),
                                                 makeLiteral(Type::i32),
                                                 makeLiteral(Type::i32),
                                                 makeLiteral(Type::i32),
                                                 makeLiteral(Type::i32),
                                                 makeLiteral(Type::i32),
                                                 makeLiteral(Type::i32),
                                                 makeLiteral(Type::i32)}});
        case 2:
          return Literal(std::array<Literal, 4>{{makeLiteral(Type::i32),
                                                 makeLiteral(Type::i32),
                                                 makeLiteral(Type::i32),
                                                 makeLiteral(Type::i32)}});
        case 3:
          return Literal(std::array<Literal, 2>{
            {makeLiteral(Type::i64), makeLiteral(Type::i64)}});
        case 4:
          return Literal(std::array<Literal, 4>{{makeLiteral(Type::f32),
                                                 makeLiteral(Type::f32),
                                                 makeLiteral(Type::f32),
                                                 makeLiteral(Type::f32)}});
        case 5:
          return Literal(std::array<Literal, 2>{
            {makeLiteral(Type::f64), makeLiteral(Type::f64)}});
        default:
          WASM_UNREACHABLE("unexpected value");
      }
    }

    switch (upTo(4)) {
      case 0: {
        // totally random, entire range
        switch (type.getBasic()) {
          case Type::i32:
            return Literal(get32());
          case Type::i64:
            return Literal(get64());
          case Type::f32:
            return Literal(getFloat());
          case Type::f64:
            return Literal(getDouble());
          case Type::v128:
          case Type::funcref:
          case Type::externref:
          case Type::exnref:
          case Type::anyref:
          case Type::eqref:
          case Type::i31ref:
          case Type::none:
          case Type::unreachable:
            WASM_UNREACHABLE("invalid type");
        }
        break;
      }
      case 1: {
        // small range
        int64_t small;
        switch (upTo(6)) {
          case 0:
            small = int8_t(get());
            break;
          case 1:
            small = uint8_t(get());
            break;
          case 2:
            small = int16_t(get16());
            break;
          case 3:
            small = uint16_t(get16());
            break;
          case 4:
            small = int32_t(get32());
            break;
          case 5:
            small = uint32_t(get32());
            break;
          default:
            WASM_UNREACHABLE("invalid value");
        }
        switch (type.getBasic()) {
          case Type::i32:
            return Literal(int32_t(small));
          case Type::i64:
            return Literal(int64_t(small));
          case Type::f32:
            return Literal(float(small));
          case Type::f64:
            return Literal(double(small));
          case Type::v128:
          case Type::funcref:
          case Type::externref:
          case Type::exnref:
          case Type::anyref:
          case Type::eqref:
          case Type::i31ref:
          case Type::none:
          case Type::unreachable:
            WASM_UNREACHABLE("unexpected type");
        }
        break;
      }
      case 2: {
        // special values
        Literal value;
        switch (type.getBasic()) {
          case Type::i32:
            value =
              Literal(pick<int32_t>(0,
                                    std::numeric_limits<int8_t>::min(),
                                    std::numeric_limits<int8_t>::max(),
                                    std::numeric_limits<int16_t>::min(),
                                    std::numeric_limits<int16_t>::max(),
                                    std::numeric_limits<int32_t>::min(),
                                    std::numeric_limits<int32_t>::max(),
                                    std::numeric_limits<uint8_t>::max(),
                                    std::numeric_limits<uint16_t>::max(),
                                    std::numeric_limits<uint32_t>::max()));
            break;
          case Type::i64:
            value =
              Literal(pick<int64_t>(0,
                                    std::numeric_limits<int8_t>::min(),
                                    std::numeric_limits<int8_t>::max(),
                                    std::numeric_limits<int16_t>::min(),
                                    std::numeric_limits<int16_t>::max(),
                                    std::numeric_limits<int32_t>::min(),
                                    std::numeric_limits<int32_t>::max(),
                                    std::numeric_limits<int64_t>::min(),
                                    std::numeric_limits<int64_t>::max(),
                                    std::numeric_limits<uint8_t>::max(),
                                    std::numeric_limits<uint16_t>::max(),
                                    std::numeric_limits<uint32_t>::max(),
                                    std::numeric_limits<uint64_t>::max()));
            break;
          case Type::f32:
            value = Literal(pick<float>(0.0f,
                                        -0.0f,
                                        std::numeric_limits<float>::min(),
                                        std::numeric_limits<float>::max(),
                                        std::numeric_limits<int32_t>::min(),
                                        std::numeric_limits<int32_t>::max(),
                                        std::numeric_limits<int64_t>::min(),
                                        std::numeric_limits<int64_t>::max(),
                                        std::numeric_limits<uint32_t>::max(),
                                        std::numeric_limits<uint64_t>::max()));
            break;
          case Type::f64:
            value = Literal(pick<double>(0.0,
                                         -0.0,
                                         std::numeric_limits<float>::min(),
                                         std::numeric_limits<float>::max(),
                                         std::numeric_limits<double>::min(),
                                         std::numeric_limits<double>::max(),
                                         std::numeric_limits<int32_t>::min(),
                                         std::numeric_limits<int32_t>::max(),
                                         std::numeric_limits<int64_t>::min(),
                                         std::numeric_limits<int64_t>::max(),
                                         std::numeric_limits<uint32_t>::max(),
                                         std::numeric_limits<uint64_t>::max()));
            break;
          case Type::v128:
          case Type::funcref:
          case Type::externref:
          case Type::exnref:
          case Type::anyref:
          case Type::eqref:
          case Type::i31ref:
          case Type::none:
          case Type::unreachable:
            WASM_UNREACHABLE("unexpected type");
        }
        return tweak(value);
      }
      case 3: {
        // powers of 2
        Literal value;
        switch (type.getBasic()) {
          case Type::i32:
            value = Literal(int32_t(1) << upTo(32));
            break;
          case Type::i64:
            value = Literal(int64_t(1) << upTo(64));
            break;
          case Type::f32:
            value = Literal(float(int64_t(1) << upTo(64)));
            break;
          case Type::f64:
            value = Literal(double(int64_t(1) << upTo(64)));
            break;
          case Type::v128:
          case Type::funcref:
          case Type::externref:
          case Type::exnref:
          case Type::anyref:
          case Type::eqref:
          case Type::i31ref:
          case Type::none:
          case Type::unreachable:
            WASM_UNREACHABLE("unexpected type");
        }
        return tweak(value);
      }
    }
    WASM_UNREACHABLE("invalid value");
  }

  Expression* makeConst(Type type) {
    if (type.isRef()) {
      assert(wasm.features.hasReferenceTypes());
      // Check if we can use ref.func.
      // 'func' is the pointer to the last created function and can be null when
      // we set up globals (before we create any functions), in which case we
      // can't use ref.func.
      if (type == Type::funcref && func && oneIn(2)) {
        // First set to target to the last created function, and try to select
        // among other existing function if possible
        Function* target = func;
        if (!wasm.functions.empty() && !oneIn(wasm.functions.size())) {
          target = pick(wasm.functions).get();
        }
        return builder.makeRefFunc(target->name);
      }
      if (type == Type::i31ref) {
        return builder.makeI31New(makeConst(Type::i32));
      }
      return builder.makeRefNull(type);
    }
    if (type.isTuple()) {
      std::vector<Expression*> operands;
      for (const auto& t : type) {
        operands.push_back(makeConst(t));
      }
      return builder.makeTupleMake(std::move(operands));
    }
    auto* ret = wasm.allocator.alloc<Const>();
    ret->value = makeLiteral(type);
    ret->type = type;
    return ret;
  }

  Expression* buildUnary(const UnaryArgs& args) {
    return builder.makeUnary(args.a, args.b);
  }

  Expression* makeUnary(Type type) {
    assert(!type.isTuple());
    if (type == Type::unreachable) {
      if (auto* unary = makeUnary(getSingleConcreteType())->dynCast<Unary>()) {
        return builder.makeUnary(unary->op, make(Type::unreachable));
      }
      // give up
      return makeTrivial(type);
    }
    // There's no unary ops for reference types
    if (type.isRef()) {
      return makeTrivial(type);
    }

    switch (type.getBasic()) {
      case Type::i32: {
        auto singleConcreteType = getSingleConcreteType();
        TODO_SINGLE_COMPOUND(singleConcreteType);
        switch (singleConcreteType.getBasic()) {
          case Type::i32: {
            auto op = pick(
              FeatureOptions<UnaryOp>()
                .add(FeatureSet::MVP, EqZInt32, ClzInt32, CtzInt32, PopcntInt32)
                .add(FeatureSet::SignExt, ExtendS8Int32, ExtendS16Int32));
            return buildUnary({op, make(Type::i32)});
          }
          case Type::i64:
            return buildUnary({pick(EqZInt64, WrapInt64), make(Type::i64)});
          case Type::f32: {
            auto op = pick(FeatureOptions<UnaryOp>()
                             .add(FeatureSet::MVP,
                                  TruncSFloat32ToInt32,
                                  TruncUFloat32ToInt32,
                                  ReinterpretFloat32)
                             .add(FeatureSet::TruncSat,
                                  TruncSatSFloat32ToInt32,
                                  TruncSatUFloat32ToInt32));
            return buildUnary({op, make(Type::f32)});
          }
          case Type::f64: {
            auto op = pick(FeatureOptions<UnaryOp>()
                             .add(FeatureSet::MVP,
                                  TruncSFloat64ToInt32,
                                  TruncUFloat64ToInt32)
                             .add(FeatureSet::TruncSat,
                                  TruncSatSFloat64ToInt32,
                                  TruncSatUFloat64ToInt32));
            return buildUnary({op, make(Type::f64)});
          }
          case Type::v128: {
            assert(wasm.features.hasSIMD());
            return buildUnary({pick(AnyTrueVecI8x16,
                                    AllTrueVecI8x16,
                                    AnyTrueVecI16x8,
                                    AllTrueVecI16x8,
                                    AnyTrueVecI32x4,
                                    AllTrueVecI32x4,
                                    AnyTrueVecI64x2,
                                    AllTrueVecI64x2),
                               make(Type::v128)});
          }
          case Type::funcref:
          case Type::externref:
          case Type::exnref:
          case Type::anyref:
          case Type::eqref:
          case Type::i31ref:
            return makeTrivial(type);
          case Type::none:
          case Type::unreachable:
            WASM_UNREACHABLE("unexpected type");
        }
        WASM_UNREACHABLE("invalid type");
      }
      case Type::i64: {
        switch (upTo(4)) {
          case 0: {
            auto op =
              pick(FeatureOptions<UnaryOp>()
                     .add(FeatureSet::MVP, ClzInt64, CtzInt64, PopcntInt64)
                     .add(FeatureSet::SignExt,
                          ExtendS8Int64,
                          ExtendS16Int64,
                          ExtendS32Int64));
            return buildUnary({op, make(Type::i64)});
          }
          case 1:
            return buildUnary(
              {pick(ExtendSInt32, ExtendUInt32), make(Type::i32)});
          case 2: {
            auto op = pick(FeatureOptions<UnaryOp>()
                             .add(FeatureSet::MVP,
                                  TruncSFloat32ToInt64,
                                  TruncUFloat32ToInt64)
                             .add(FeatureSet::TruncSat,
                                  TruncSatSFloat32ToInt64,
                                  TruncSatUFloat32ToInt64));
            return buildUnary({op, make(Type::f32)});
          }
          case 3: {
            auto op = pick(FeatureOptions<UnaryOp>()
                             .add(FeatureSet::MVP,
                                  TruncSFloat64ToInt64,
                                  TruncUFloat64ToInt64,
                                  ReinterpretFloat64)
                             .add(FeatureSet::TruncSat,
                                  TruncSatSFloat64ToInt64,
                                  TruncSatUFloat64ToInt64));
            return buildUnary({op, make(Type::f64)});
          }
        }
        WASM_UNREACHABLE("invalid value");
      }
      case Type::f32: {
        switch (upTo(4)) {
          case 0:
            return buildUnary({pick(NegFloat32,
                                    AbsFloat32,
                                    CeilFloat32,
                                    FloorFloat32,
                                    TruncFloat32,
                                    NearestFloat32,
                                    SqrtFloat32),
                               make(Type::f32)});
          case 1:
            return buildUnary({pick(ConvertUInt32ToFloat32,
                                    ConvertSInt32ToFloat32,
                                    ReinterpretInt32),
                               make(Type::i32)});
          case 2:
            return buildUnary(
              {pick(ConvertUInt64ToFloat32, ConvertSInt64ToFloat32),
               make(Type::i64)});
          case 3:
            return buildUnary({DemoteFloat64, make(Type::f64)});
        }
        WASM_UNREACHABLE("invalid value");
      }
      case Type::f64: {
        switch (upTo(4)) {
          case 0:
            return buildUnary({pick(NegFloat64,
                                    AbsFloat64,
                                    CeilFloat64,
                                    FloorFloat64,
                                    TruncFloat64,
                                    NearestFloat64,
                                    SqrtFloat64),
                               make(Type::f64)});
          case 1:
            return buildUnary(
              {pick(ConvertUInt32ToFloat64, ConvertSInt32ToFloat64),
               make(Type::i32)});
          case 2:
            return buildUnary({pick(ConvertUInt64ToFloat64,
                                    ConvertSInt64ToFloat64,
                                    ReinterpretInt64),
                               make(Type::i64)});
          case 3:
            return buildUnary({PromoteFloat32, make(Type::f32)});
        }
        WASM_UNREACHABLE("invalid value");
      }
      case Type::v128: {
        assert(wasm.features.hasSIMD());
        switch (upTo(5)) {
          case 0:
            return buildUnary(
              {pick(SplatVecI8x16, SplatVecI16x8, SplatVecI32x4),
               make(Type::i32)});
          case 1:
            return buildUnary({SplatVecI64x2, make(Type::i64)});
          case 2:
            return buildUnary({SplatVecF32x4, make(Type::f32)});
          case 3:
            return buildUnary({SplatVecF64x2, make(Type::f64)});
          case 4:
            return buildUnary({pick(NotVec128,
                                    NegVecI8x16,
                                    NegVecI16x8,
                                    NegVecI32x4,
                                    NegVecI64x2,
                                    AbsVecF32x4,
                                    NegVecF32x4,
                                    SqrtVecF32x4,
                                    AbsVecF64x2,
                                    NegVecF64x2,
                                    SqrtVecF64x2,
                                    TruncSatSVecF32x4ToVecI32x4,
                                    TruncSatUVecF32x4ToVecI32x4,
                                    TruncSatSVecF64x2ToVecI64x2,
                                    TruncSatUVecF64x2ToVecI64x2,
                                    ConvertSVecI32x4ToVecF32x4,
                                    ConvertUVecI32x4ToVecF32x4,
                                    ConvertSVecI64x2ToVecF64x2,
                                    ConvertUVecI64x2ToVecF64x2,
                                    WidenLowSVecI8x16ToVecI16x8,
                                    WidenHighSVecI8x16ToVecI16x8,
                                    WidenLowUVecI8x16ToVecI16x8,
                                    WidenHighUVecI8x16ToVecI16x8,
                                    WidenLowSVecI16x8ToVecI32x4,
                                    WidenHighSVecI16x8ToVecI32x4,
                                    WidenLowUVecI16x8ToVecI32x4,
                                    WidenHighUVecI16x8ToVecI32x4),
                               make(Type::v128)});
        }
        WASM_UNREACHABLE("invalid value");
      }
      case Type::funcref:
      case Type::externref:
      case Type::exnref:
      case Type::anyref:
      case Type::eqref:
      case Type::i31ref:
      case Type::none:
      case Type::unreachable:
        WASM_UNREACHABLE("unexpected type");
    }
    WASM_UNREACHABLE("invalid type");
  }

  Expression* buildBinary(const BinaryArgs& args) {
    return builder.makeBinary(args.a, args.b, args.c);
  }

  Expression* makeBinary(Type type) {
    assert(!type.isTuple());
    if (type == Type::unreachable) {
      if (auto* binary =
            makeBinary(getSingleConcreteType())->dynCast<Binary>()) {
        return buildBinary(
          {binary->op, make(Type::unreachable), make(Type::unreachable)});
      }
      // give up
      return makeTrivial(type);
    }
    // There's no binary ops for reference types
    if (type.isRef()) {
      return makeTrivial(type);
    }

    switch (type.getBasic()) {
      case Type::i32: {
        switch (upTo(4)) {
          case 0:
            return buildBinary({pick(AddInt32,
                                     SubInt32,
                                     MulInt32,
                                     DivSInt32,
                                     DivUInt32,
                                     RemSInt32,
                                     RemUInt32,
                                     AndInt32,
                                     OrInt32,
                                     XorInt32,
                                     ShlInt32,
                                     ShrUInt32,
                                     ShrSInt32,
                                     RotLInt32,
                                     RotRInt32,
                                     EqInt32,
                                     NeInt32,
                                     LtSInt32,
                                     LtUInt32,
                                     LeSInt32,
                                     LeUInt32,
                                     GtSInt32,
                                     GtUInt32,
                                     GeSInt32,
                                     GeUInt32),
                                make(Type::i32),
                                make(Type::i32)});
          case 1:
            return buildBinary({pick(EqInt64,
                                     NeInt64,
                                     LtSInt64,
                                     LtUInt64,
                                     LeSInt64,
                                     LeUInt64,
                                     GtSInt64,
                                     GtUInt64,
                                     GeSInt64,
                                     GeUInt64),
                                make(Type::i64),
                                make(Type::i64)});
          case 2:
            return buildBinary({pick(EqFloat32,
                                     NeFloat32,
                                     LtFloat32,
                                     LeFloat32,
                                     GtFloat32,
                                     GeFloat32),
                                make(Type::f32),
                                make(Type::f32)});
          case 3:
            return buildBinary({pick(EqFloat64,
                                     NeFloat64,
                                     LtFloat64,
                                     LeFloat64,
                                     GtFloat64,
                                     GeFloat64),
                                make(Type::f64),
                                make(Type::f64)});
        }
        WASM_UNREACHABLE("invalid value");
      }
      case Type::i64: {
        return buildBinary({pick(AddInt64,
                                 SubInt64,
                                 MulInt64,
                                 DivSInt64,
                                 DivUInt64,
                                 RemSInt64,
                                 RemUInt64,
                                 AndInt64,
                                 OrInt64,
                                 XorInt64,
                                 ShlInt64,
                                 ShrUInt64,
                                 ShrSInt64,
                                 RotLInt64,
                                 RotRInt64),
                            make(Type::i64),
                            make(Type::i64)});
      }
      case Type::f32: {
        return buildBinary({pick(AddFloat32,
                                 SubFloat32,
                                 MulFloat32,
                                 DivFloat32,
                                 CopySignFloat32,
                                 MinFloat32,
                                 MaxFloat32),
                            make(Type::f32),
                            make(Type::f32)});
      }
      case Type::f64: {
        return buildBinary({pick(AddFloat64,
                                 SubFloat64,
                                 MulFloat64,
                                 DivFloat64,
                                 CopySignFloat64,
                                 MinFloat64,
                                 MaxFloat64),
                            make(Type::f64),
                            make(Type::f64)});
      }
      case Type::v128: {
        assert(wasm.features.hasSIMD());
        return buildBinary({pick(EqVecI8x16,
                                 NeVecI8x16,
                                 LtSVecI8x16,
                                 LtUVecI8x16,
                                 GtSVecI8x16,
                                 GtUVecI8x16,
                                 LeSVecI8x16,
                                 LeUVecI8x16,
                                 GeSVecI8x16,
                                 GeUVecI8x16,
                                 EqVecI16x8,
                                 NeVecI16x8,
                                 LtSVecI16x8,
                                 LtUVecI16x8,
                                 GtSVecI16x8,
                                 GtUVecI16x8,
                                 LeSVecI16x8,
                                 LeUVecI16x8,
                                 GeSVecI16x8,
                                 GeUVecI16x8,
                                 EqVecI32x4,
                                 NeVecI32x4,
                                 LtSVecI32x4,
                                 LtUVecI32x4,
                                 GtSVecI32x4,
                                 GtUVecI32x4,
                                 LeSVecI32x4,
                                 LeUVecI32x4,
                                 GeSVecI32x4,
                                 GeUVecI32x4,
                                 EqVecF32x4,
                                 NeVecF32x4,
                                 LtVecF32x4,
                                 GtVecF32x4,
                                 LeVecF32x4,
                                 GeVecF32x4,
                                 EqVecF64x2,
                                 NeVecF64x2,
                                 LtVecF64x2,
                                 GtVecF64x2,
                                 LeVecF64x2,
                                 GeVecF64x2,
                                 AndVec128,
                                 OrVec128,
                                 XorVec128,
                                 AndNotVec128,
                                 AddVecI8x16,
                                 AddSatSVecI8x16,
                                 AddSatUVecI8x16,
                                 SubVecI8x16,
                                 SubSatSVecI8x16,
                                 SubSatUVecI8x16,
                                 MulVecI8x16,
                                 MinSVecI8x16,
                                 MinUVecI8x16,
                                 MaxSVecI8x16,
                                 MaxUVecI8x16,
                                 AddVecI16x8,
                                 AddSatSVecI16x8,
                                 AddSatUVecI16x8,
                                 SubVecI16x8,
                                 SubSatSVecI16x8,
                                 SubSatUVecI16x8,
                                 MulVecI16x8,
                                 MinSVecI16x8,
                                 MinUVecI16x8,
                                 MaxSVecI16x8,
                                 MaxUVecI16x8,
                                 AddVecI32x4,
                                 SubVecI32x4,
                                 MulVecI32x4,
                                 MinSVecI32x4,
                                 MinUVecI32x4,
                                 MaxSVecI32x4,
                                 MaxUVecI32x4,
                                 DotSVecI16x8ToVecI32x4,
                                 AddVecI64x2,
                                 SubVecI64x2,
                                 AddVecF32x4,
                                 SubVecF32x4,
                                 MulVecF32x4,
                                 DivVecF32x4,
                                 MinVecF32x4,
                                 MaxVecF32x4,
                                 AddVecF64x2,
                                 SubVecF64x2,
                                 MulVecF64x2,
                                 DivVecF64x2,
                                 MinVecF64x2,
                                 MaxVecF64x2,
                                 NarrowSVecI16x8ToVecI8x16,
                                 NarrowUVecI16x8ToVecI8x16,
                                 NarrowSVecI32x4ToVecI16x8,
                                 NarrowUVecI32x4ToVecI16x8,
                                 SwizzleVec8x16),
                            make(Type::v128),
                            make(Type::v128)});
      }
      case Type::funcref:
      case Type::externref:
      case Type::exnref:
      case Type::anyref:
      case Type::eqref:
      case Type::i31ref:
      case Type::none:
      case Type::unreachable:
        WASM_UNREACHABLE("unexpected type");
    }
    WASM_UNREACHABLE("invalid type");
  }

  Expression* buildSelect(const ThreeArgs& args, Type type) {
    return builder.makeSelect(args.a, args.b, args.c, type);
  }

  Expression* makeSelect(Type type) {
    Type subType1 = getSubType(type);
    Type subType2 = getSubType(type);
    return buildSelect({make(Type::i32), make(subType1), make(subType2)}, type);
  }

  Expression* makeSwitch(Type type) {
    assert(type == Type::unreachable);
    if (breakableStack.empty()) {
      return make(type);
    }
    // we need to find proper targets to break to; try a bunch
    int tries = TRIES;
    std::vector<Name> names;
    Type valueType = Type::unreachable;
    while (tries-- > 0) {
      auto* target = pick(breakableStack);
      auto name = getTargetName(target);
      auto currValueType = getTargetType(target);
      if (names.empty()) {
        valueType = currValueType;
      } else {
        if (valueType != currValueType) {
          continue; // all values must be the same
        }
      }
      names.push_back(name);
    }
    if (names.size() < 2) {
      // we failed to find enough
      return make(type);
    }
    auto default_ = names.back();
    names.pop_back();
    auto temp1 = make(Type::i32),
         temp2 = valueType.isConcrete() ? make(valueType) : nullptr;
    return builder.makeSwitch(names, default_, temp1, temp2);
  }

  Expression* makeDrop(Type type) {
    return builder.makeDrop(
      make(type == Type::unreachable ? type : getConcreteType()));
  }

  Expression* makeReturn(Type type) {
    return builder.makeReturn(
      func->sig.results.isConcrete() ? make(func->sig.results) : nullptr);
  }

  Expression* makeNop(Type type) {
    assert(type == Type::none);
    return builder.makeNop();
  }

  Expression* makeUnreachable(Type type) {
    assert(type == Type::unreachable);
    return builder.makeUnreachable();
  }

  Expression* makeAtomic(Type type) {
    assert(wasm.features.hasAtomics());
    if (!allowMemory) {
      return makeTrivial(type);
    }
    wasm.memory.shared = true;
    if (type == Type::none) {
      return builder.makeAtomicFence();
    }
    if (type == Type::i32 && oneIn(2)) {
      if (ATOMIC_WAITS && oneIn(2)) {
        auto* ptr = makePointer();
        auto expectedType = pick(Type::i32, Type::i64);
        auto* expected = make(expectedType);
        auto* timeout = make(Type::i64);
        return builder.makeAtomicWait(
          ptr, expected, timeout, expectedType, logify(get()));
      } else {
        auto* ptr = makePointer();
        auto* count = make(Type::i32);
        return builder.makeAtomicNotify(ptr, count, logify(get()));
      }
    }
    Index bytes;
    switch (type.getBasic()) {
      case Type::i32: {
        switch (upTo(3)) {
          case 0:
            bytes = 1;
            break;
          case 1:
            bytes = pick(1, 2);
            break;
          case 2:
            bytes = pick(1, 2, 4);
            break;
          default:
            WASM_UNREACHABLE("invalide value");
        }
        break;
      }
      case Type::i64: {
        switch (upTo(4)) {
          case 0:
            bytes = 1;
            break;
          case 1:
            bytes = pick(1, 2);
            break;
          case 2:
            bytes = pick(1, 2, 4);
            break;
          case 3:
            bytes = pick(1, 2, 4, 8);
            break;
          default:
            WASM_UNREACHABLE("invalide value");
        }
        break;
      }
      default:
        WASM_UNREACHABLE("unexpected type");
    }
    auto offset = logify(get());
    auto* ptr = makePointer();
    if (oneIn(2)) {
      auto* value = make(type);
      return builder.makeAtomicRMW(pick(AtomicRMWOp::Add,
                                        AtomicRMWOp::Sub,
                                        AtomicRMWOp::And,
                                        AtomicRMWOp::Or,
                                        AtomicRMWOp::Xor,
                                        AtomicRMWOp::Xchg),
                                   bytes,
                                   offset,
                                   ptr,
                                   value,
                                   type);
    } else {
      auto* expected = make(type);
      auto* replacement = make(type);
      return builder.makeAtomicCmpxchg(
        bytes, offset, ptr, expected, replacement, type);
    }
  }

  Expression* makeSIMD(Type type) {
    assert(wasm.features.hasSIMD());
    if (type.isRef()) {
      return makeTrivial(type);
    }
    if (type != Type::v128) {
      return makeSIMDExtract(type);
    }
    switch (upTo(7)) {
      case 0:
        return makeUnary(Type::v128);
      case 1:
        return makeBinary(Type::v128);
      case 2:
        return makeSIMDReplace();
      case 3:
        return makeSIMDShuffle();
      case 4:
        return makeSIMDTernary();
      case 5:
        return makeSIMDShift();
      case 6:
        return makeSIMDLoad();
    }
    WASM_UNREACHABLE("invalid value");
  }

  Expression* makeSIMDExtract(Type type) {
    auto op = static_cast<SIMDExtractOp>(0);
    switch (type.getBasic()) {
      case Type::i32:
        op = pick(ExtractLaneSVecI8x16,
                  ExtractLaneUVecI8x16,
                  ExtractLaneSVecI16x8,
                  ExtractLaneUVecI16x8,
                  ExtractLaneVecI32x4);
        break;
      case Type::i64:
        op = ExtractLaneVecI64x2;
        break;
      case Type::f32:
        op = ExtractLaneVecF32x4;
        break;
      case Type::f64:
        op = ExtractLaneVecF64x2;
        break;
      case Type::v128:
      case Type::funcref:
      case Type::externref:
      case Type::exnref:
      case Type::anyref:
      case Type::eqref:
      case Type::i31ref:
      case Type::none:
      case Type::unreachable:
        WASM_UNREACHABLE("unexpected type");
    }
    Expression* vec = make(Type::v128);
    uint8_t index = 0;
    switch (op) {
      case ExtractLaneSVecI8x16:
      case ExtractLaneUVecI8x16:
        index = upTo(16);
        break;
      case ExtractLaneSVecI16x8:
      case ExtractLaneUVecI16x8:
        index = upTo(8);
        break;
      case ExtractLaneVecI32x4:
      case ExtractLaneVecF32x4:
        index = upTo(4);
        break;
      case ExtractLaneVecI64x2:
      case ExtractLaneVecF64x2:
        index = upTo(2);
        break;
    }
    return builder.makeSIMDExtract(op, vec, index);
  }

  Expression* makeSIMDReplace() {
    SIMDReplaceOp op = pick(ReplaceLaneVecI8x16,
                            ReplaceLaneVecI16x8,
                            ReplaceLaneVecI32x4,
                            ReplaceLaneVecI64x2,
                            ReplaceLaneVecF32x4,
                            ReplaceLaneVecF64x2);
    Expression* vec = make(Type::v128);
    uint8_t index;
    Type lane_t;
    switch (op) {
      case ReplaceLaneVecI8x16:
        index = upTo(16);
        lane_t = Type::i32;
        break;
      case ReplaceLaneVecI16x8:
        index = upTo(8);
        lane_t = Type::i32;
        break;
      case ReplaceLaneVecI32x4:
        index = upTo(4);
        lane_t = Type::i32;
        break;
      case ReplaceLaneVecI64x2:
        index = upTo(2);
        lane_t = Type::i64;
        break;
      case ReplaceLaneVecF32x4:
        index = upTo(4);
        lane_t = Type::f32;
        break;
      case ReplaceLaneVecF64x2:
        index = upTo(2);
        lane_t = Type::f64;
        break;
      default:
        WASM_UNREACHABLE("unexpected op");
    }
    Expression* value = make(lane_t);
    return builder.makeSIMDReplace(op, vec, index, value);
  }

  Expression* makeSIMDShuffle() {
    Expression* left = make(Type::v128);
    Expression* right = make(Type::v128);
    std::array<uint8_t, 16> mask;
    for (size_t i = 0; i < 16; ++i) {
      mask[i] = upTo(32);
    }
    return builder.makeSIMDShuffle(left, right, mask);
  }

  Expression* makeSIMDTernary() {
    // TODO: Enable qfma/qfms once it is implemented in V8 and the interpreter
    // SIMDTernaryOp op = pick(Bitselect,
    //                         QFMAF32x4,
    //                         QFMSF32x4,
    //                         QFMAF64x2,
    //                         QFMSF64x2);
    SIMDTernaryOp op = Bitselect;
    Expression* a = make(Type::v128);
    Expression* b = make(Type::v128);
    Expression* c = make(Type::v128);
    return builder.makeSIMDTernary(op, a, b, c);
  }

  Expression* makeSIMDShift() {
    SIMDShiftOp op = pick(ShlVecI8x16,
                          ShrSVecI8x16,
                          ShrUVecI8x16,
                          ShlVecI16x8,
                          ShrSVecI16x8,
                          ShrUVecI16x8,
                          ShlVecI32x4,
                          ShrSVecI32x4,
                          ShrUVecI32x4,
                          ShlVecI64x2,
                          ShrSVecI64x2,
                          ShrUVecI64x2);
    Expression* vec = make(Type::v128);
    Expression* shift = make(Type::i32);
    return builder.makeSIMDShift(op, vec, shift);
  }

  Expression* makeSIMDLoad() {
    // TODO: add Load{32,64}Zero if merged to proposal
    SIMDLoadOp op = pick(LoadSplatVec8x16,
                         LoadSplatVec16x8,
                         LoadSplatVec32x4,
                         LoadSplatVec64x2,
                         LoadExtSVec8x8ToVecI16x8,
                         LoadExtUVec8x8ToVecI16x8,
                         LoadExtSVec16x4ToVecI32x4,
                         LoadExtUVec16x4ToVecI32x4,
                         LoadExtSVec32x2ToVecI64x2,
                         LoadExtUVec32x2ToVecI64x2);
    Address offset = logify(get());
    Address align;
    switch (op) {
      case LoadSplatVec8x16:
        align = 1;
        break;
      case LoadSplatVec16x8:
        align = pick(1, 2);
        break;
      case LoadSplatVec32x4:
        align = pick(1, 2, 4);
        break;
      case LoadSplatVec64x2:
      case LoadExtSVec8x8ToVecI16x8:
      case LoadExtUVec8x8ToVecI16x8:
      case LoadExtSVec16x4ToVecI32x4:
      case LoadExtUVec16x4ToVecI32x4:
      case LoadExtSVec32x2ToVecI64x2:
      case LoadExtUVec32x2ToVecI64x2:
        align = pick(1, 2, 4, 8);
        break;
      case Load32Zero:
      case Load64Zero:
        WASM_UNREACHABLE("Unexpected SIMD loads");
    }
    Expression* ptr = makePointer();
    return builder.makeSIMDLoad(op, offset, align, ptr);
  }

  Expression* makeBulkMemory(Type type) {
    if (!allowMemory) {
      return makeTrivial(type);
    }
    assert(wasm.features.hasBulkMemory());
    assert(type == Type::none);
    switch (upTo(4)) {
      case 0:
        return makeMemoryInit();
      case 1:
        return makeDataDrop();
      case 2:
        return makeMemoryCopy();
      case 3:
        return makeMemoryFill();
    }
    WASM_UNREACHABLE("invalid value");
  }

  Expression* makeRefIsNull(Type type) {
    assert(type == Type::i32);
    assert(wasm.features.hasReferenceTypes());
    return builder.makeRefIsNull(make(getReferenceType()));
  }

  Expression* makeRefEq(Type type) {
    assert(type == Type::i32);
    assert(wasm.features.hasReferenceTypes() && wasm.features.hasGC());
    auto* left = make(getEqReferenceType());
    auto* right = make(getEqReferenceType());
    return builder.makeRefEq(left, right);
  }

  Expression* makeI31New(Type type) {
    assert(type == Type::i31ref);
    assert(wasm.features.hasReferenceTypes() && wasm.features.hasGC());
    auto* value = make(Type::i32);
    return builder.makeI31New(value);
  }

  Expression* makeI31Get(Type type) {
    assert(type == Type::i32);
    assert(wasm.features.hasReferenceTypes() && wasm.features.hasGC());
    auto* i31 = make(Type::i31ref);
    return builder.makeI31Get(i31, bool(oneIn(2)));
  }

  Expression* makeMemoryInit() {
    if (!allowMemory) {
      return makeTrivial(Type::none);
    }
    uint32_t segment = upTo(wasm.memory.segments.size());
    size_t totalSize = wasm.memory.segments[segment].data.size();
    size_t offsetVal = upTo(totalSize);
    size_t sizeVal = upTo(totalSize - offsetVal);
    Expression* dest = makePointer();
    Expression* offset = builder.makeConst(int32_t(offsetVal));
    Expression* size = builder.makeConst(int32_t(sizeVal));
    return builder.makeMemoryInit(segment, dest, offset, size);
  }

  Expression* makeDataDrop() {
    if (!allowMemory) {
      return makeTrivial(Type::none);
    }
    return builder.makeDataDrop(upTo(wasm.memory.segments.size()));
  }

  Expression* makeMemoryCopy() {
    if (!allowMemory) {
      return makeTrivial(Type::none);
    }
    Expression* dest = makePointer();
    Expression* source = makePointer();
    Expression* size = make(wasm.memory.indexType);
    return builder.makeMemoryCopy(dest, source, size);
  }

  Expression* makeMemoryFill() {
    if (!allowMemory) {
      return makeTrivial(Type::none);
    }
    Expression* dest = makePointer();
    Expression* value = make(Type::i32);
    Expression* size = make(wasm.memory.indexType);
    return builder.makeMemoryFill(dest, value, size);
  }

  // special makers

  Expression* makeLogging() {
    auto type = getLoggableType();
    return builder.makeCall(
      std::string("log-") + type.toString(), {make(type)}, Type::none);
  }

  Expression* makeMemoryHashLogging() {
    auto* hash = builder.makeCall(std::string("hashMemory"), {}, Type::i32);
    return builder.makeCall(std::string("log-i32"), {hash}, Type::none);
  }

  // special getters
  std::vector<Type> getSingleConcreteTypes() {
    return items(
      FeatureOptions<Type>()
        .add(FeatureSet::MVP, Type::i32, Type::i64, Type::f32, Type::f64)
        .add(FeatureSet::SIMD, Type::v128)
        .add(FeatureSet::ReferenceTypes, Type::funcref, Type::externref)
        .add(FeatureSet::ReferenceTypes | FeatureSet::ExceptionHandling,
             Type::exnref)
        .add(FeatureSet::ReferenceTypes | FeatureSet::GC,
             Type::anyref,
             Type::eqref,
             Type::i31ref));
  }

  Type getSingleConcreteType() { return pick(getSingleConcreteTypes()); }

  std::vector<Type> getReferenceTypes() {
    return items(
      FeatureOptions<Type>()
        .add(FeatureSet::ReferenceTypes, Type::funcref, Type::externref)
        .add(FeatureSet::ReferenceTypes | FeatureSet::ExceptionHandling,
             Type::exnref)
        .add(FeatureSet::ReferenceTypes | FeatureSet::GC,
             Type::anyref,
             Type::eqref,
             Type::i31ref));
  }

  Type getReferenceType() { return pick(getReferenceTypes()); }

  std::vector<Type> getEqReferenceTypes() {
    return items(FeatureOptions<Type>().add(
      FeatureSet::ReferenceTypes | FeatureSet::GC, Type::eqref, Type::i31ref));
  }

  Type getEqReferenceType() { return pick(getEqReferenceTypes()); }

  Type getTupleType() {
    std::vector<Type> elements;
    size_t numElements = 2 + upTo(MAX_TUPLE_SIZE - 1);
    elements.resize(numElements);
    for (size_t i = 0; i < numElements; ++i) {
      elements[i] = getSingleConcreteType();
    }
    return Type(elements);
  }

  Type getConcreteType() {
    if (wasm.features.hasMultivalue() && oneIn(5)) {
      return getTupleType();
    } else {
      return getSingleConcreteType();
    }
  }

  Type getControlFlowType() {
    if (oneIn(10)) {
      return Type::none;
    } else {
      return getConcreteType();
    }
  }

  Type getStorableType() {
    return pick(
      FeatureOptions<Type>()
        .add(FeatureSet::MVP, Type::i32, Type::i64, Type::f32, Type::f64)
        .add(FeatureSet::SIMD, Type::v128));
  }

  // - funcref cannot be logged because referenced functions can be inlined or
  // removed during optimization
  // - there's no point in logging externref or anyref because these are opaque
  // - don't bother logging tuples
  std::vector<Type> loggableTypes;

  const std::vector<Type>& getLoggableTypes() {
    if (loggableTypes.empty()) {
      loggableTypes = items(
        FeatureOptions<Type>()
          .add(FeatureSet::MVP, Type::i32, Type::i64, Type::f32, Type::f64)
          .add(FeatureSet::SIMD, Type::v128)
          .add(FeatureSet::ReferenceTypes | FeatureSet::ExceptionHandling,
               Type::exnref));
    }
    return loggableTypes;
  }

  Type getLoggableType() { return pick(getLoggableTypes()); }

  bool isLoggableType(Type type) {
    const auto& types = getLoggableTypes();
    return std::find(types.begin(), types.end(), type) != types.end();
  }

  // statistical distributions

  // 0 to the limit, logarithmic scale
  Index logify(Index x) {
    return std::floor(std::log(std::max(Index(1) + x, Index(1))));
  }

  // one of the integer values in [0, x)
  // this isn't a perfectly uniform distribution, but it's fast
  // and reasonable
  Index upTo(Index x) {
    if (x == 0) {
      return 0;
    }
    Index raw;
    if (x <= 255) {
      raw = get();
    } else if (x <= 65535) {
      raw = get16();
    } else {
      raw = get32();
    }
    auto ret = raw % x;
    // use extra bits as "noise" for later
    xorFactor += raw / x;
    return ret;
  }

  bool oneIn(Index x) { return upTo(x) == 0; }

  bool onceEvery(Index x) {
    static int counter = 0;
    counter++;
    return counter % x == 0;
  }

  // apply upTo twice, generating a skewed distribution towards
  // low values
  Index upToSquared(Index x) { return upTo(upTo(x)); }

  // pick from a vector-like container
  template<typename T> const typename T::value_type& pick(const T& vec) {
    assert(!vec.empty());
    auto index = upTo(vec.size());
    return vec[index];
  }

  // pick from a fixed list
  template<typename T, typename... Args> T pick(T first, Args... args) {
    auto num = sizeof...(Args) + 1;
    auto temp = upTo(num);
    return pickGivenNum<T>(temp, first, args...);
  }

  template<typename T> T pickGivenNum(size_t num, T first) {
    assert(num == 0);
    return first;
  }

// Trick to avoid a bug in GCC 7.x.
// Upstream bug report: https://gcc.gnu.org/bugzilla/show_bug.cgi?id=82800
#define GCC_VERSION                                                            \
  (__GNUC__ * 10000 + __GNUC_MINOR__ * 100 + __GNUC_PATCHLEVEL__)
#if GCC_VERSION > 70000 && GCC_VERSION < 70300
#pragma GCC diagnostic push
#pragma GCC diagnostic ignored "-Wmaybe-uninitialized"
#endif

  template<typename T, typename... Args>
  T pickGivenNum(size_t num, T first, Args... args) {
    if (num == 0) {
      return first;
    }
    return pickGivenNum<T>(num - 1, args...);
  }

#if GCC_VERSION > 70000 && GCC_VERSION < 70300
#pragma GCC diagnostic pop
#endif

  template<typename T> struct FeatureOptions {
    template<typename... Ts>
    FeatureOptions<T>& add(FeatureSet feature, T option, Ts... rest) {
      options[feature].push_back(option);
      return add(feature, rest...);
    }

    struct WeightedOption {
      T option;
      size_t weight;
    };

    template<typename... Ts>
    FeatureOptions<T>&
    add(FeatureSet feature, WeightedOption weightedOption, Ts... rest) {
      for (size_t i = 0; i < weightedOption.weight; i++) {
        options[feature].push_back(weightedOption.option);
      }
      return add(feature, rest...);
    }

    FeatureOptions<T>& add(FeatureSet feature) { return *this; }

    std::map<FeatureSet, std::vector<T>> options;
  };

  template<typename T> std::vector<T> items(FeatureOptions<T>& picker) {
    std::vector<T> matches;
    for (const auto& item : picker.options) {
      if (wasm.features.has(item.first)) {
        matches.reserve(matches.size() + item.second.size());
        matches.insert(matches.end(), item.second.begin(), item.second.end());
      }
    }
    return matches;
  }

  template<typename T> const T pick(FeatureOptions<T>& picker) {
    return pick(items(picker));
  }

  // utilities

  Name getTargetName(Expression* target) {
    if (auto* block = target->dynCast<Block>()) {
      return block->name;
    } else if (auto* loop = target->dynCast<Loop>()) {
      return loop->name;
    }
    WASM_UNREACHABLE("unexpected expr type");
  }

  Type getTargetType(Expression* target) {
    if (auto* block = target->dynCast<Block>()) {
      return block->type;
    } else if (target->is<Loop>()) {
      return Type::none;
    }
    WASM_UNREACHABLE("unexpected expr type");
  }
};

} // namespace wasm

// XXX Switch class has a condition?! is it real? should the node type be the
// value type if it exists?!

// TODO copy an existing function and replace just one node in it<|MERGE_RESOLUTION|>--- conflicted
+++ resolved
@@ -1451,13 +1451,7 @@
 
   // Some globals are for internal use, and should not be modified by random
   // fuzz code.
-<<<<<<< HEAD
-  bool isValidGlobal(Name name) {
-    return name != HANG_LIMIT_GLOBAL;
-  }
-=======
   bool isValidGlobal(Name name) { return name != HANG_LIMIT_GLOBAL; }
->>>>>>> d38ddda4
 
   Expression* makeGlobalGet(Type type) {
     auto it = globalsByType.find(type);
